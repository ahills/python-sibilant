--- conflicted
+++ resolved
@@ -34,14 +34,9 @@
 )
 
 from sibilant.compiler import (
-<<<<<<< HEAD
     make_macro, is_macro, Macro,
     make_special, is_special, Special,
-    compile_from_str, compile_from_stream,
-=======
     iter_compile,
-    macro, is_macro, Macro,
->>>>>>> f323eb60
 )
 
 import dis
@@ -704,7 +699,7 @@
         self.assertTrue(is_macro(swap_test))
         self.assertEqual(swap_test.__name__, "swap_test")
 
-        self.assertRaises(TypeError, swap_test, 1, 2, 3)
+        self.assertRaises(AttributeError, swap_test, 1, 2, 3)
 
         self.assertEqual(swap_test.expand(1, 2, 3),
                          cons(3, 2, 1, nil))
