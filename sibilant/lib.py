# This library is free software; you can redistribute it and/or modify
# it under the terms of the GNU Lesser General Public License as
# published by the Free Software Foundation; either version 3 of the
# License, or (at your option) any later version.
#
# This library is distributed in the hope that it will be useful, but
# WITHOUT ANY WARRANTY; without even the implied warranty of
# MERCHANTABILITY or FITNESS FOR A PARTICULAR PURPOSE.  See the GNU
# Lesser General Public License for more details.
#
# You should have received a copy of the GNU Lesser General Public
# License along with this library; if not, see
# <http://www.gnu.org/licenses/>.


from functools import partial
from itertools import chain, islice, repeat

import operator

from ._types import symbol, keyword, gensym
from ._types import pair, nil, cons, car, cdr, setcar, setcdr
from ._types import build_unpack_pair
from ._types import reapply
from ._types import build_tuple, build_list, build_set, build_dict
from ._types import values
from ._types import getderef, setderef, clearderef


__all__ = (
    "SibilantException", "NotYetImplemented",
    "symbol", "is_symbol",
    "keyword", "is_keyword",

    "gensym",
    "lazygensym", "is_lazygensym",

    "pair", "cons", "nil",
    "car", "cdr", "setcar", "setcdr",
    "is_nil", "is_pair", "is_proper", "is_recursive",

    "build_proper", "unpack",
    "build_unpack_pair",

    "reapply", "repeatedly", "last", "take",

    "build_tuple", "build_list", "build_set", "build_dict",

    "values",

    "getderef", "setderef", "clearderef",
)


class SibilantException(Exception):
    """
    Base class for error-driven Exceptions raised by Sibilant
    """
    pass


class NotYetImplemented(SibilantException):
    """
    Raised as a placeholder for features that haven't been implemented
    yet.
    """
    pass


class SibilantSyntaxError(SyntaxError):
    """
    An error in sibilant syntax, either during read or compile time.
    """

    def __init__(self, message, location=None, filename=None, text=None):
        if filename:
            if not location:
                location = (1, 0)
            super().__init__(message, (filename, *location, text))
            self.print_file_and_line = True
        else:
            super().__init__(message)


class TypePredicate(partial):
    def __new__(cls, name, typeobj):
        obj = partial.__new__(cls, typeobj.__instancecheck__)
        obj.__name__ = name or (typeobj.__name__ + "?")
        return obj

    def __repr__(self):
        return "<builtin type predicate %s>" % self.__name__


class BuiltinPredicate(partial):
    def __new__(cls, name, call, *args, **kwds):
        check = partial.__new__(cls, call, *args, **kwds)
        check.__name__ = name
        return check

    def __repr__(self):
        return "<builtin predicate %s>" % self.__name__


is_symbol = TypePredicate("symbol?", symbol)
is_keyword = TypePredicate("keyword?", keyword)

is_pair = TypePredicate("pair?", pair)
is_nil = BuiltinPredicate("nil?", operator.is_, nil)


def is_proper(value):
    return is_pair(value) and value.is_proper()


def is_recursive(value):
    return is_pair(value) and value.is_recursive()


def build_proper(*values):
    """
    Create a proper cons pair from values
    """

    return cons(*values, nil) if values else nil


def unpack(value):
    return value.unpack() if is_pair(value) else iter(value)


def get_position(value, default=None):
    return (value.get_position() or default) if is_pair(value) else default


def set_position(value, position, follow=False):
    if position and is_pair(value):
        value.set_position(position, follow)


def fill_position(value, position, follow=True):
    if position and is_pair(value):
        value.fill_position(position, follow)


def apply(fun, args=(), kwargs={}):
    # todo: move to _types
    if is_pair(args):
        args = args.unpack()
    return fun(*args, **kwargs)


def repeatedly(work, *args, **kwds):
    # todo: move to _types
    if args or kwds:
        invoke = values(*args, **kwds)
        while True:
            yield invoke(work)
    else:
        while True:
            yield work()


cadr = lambda c: car(cdr(c))  # noqa
caddr = lambda c: car(reapply(cdr, c, 2))  # noqa
cadddr = lambda c: car(reapply(cdr, c, 3))  # noqa
caddddr = lambda c: car(reapply(cdr, c, 4))  # noqa
cadddddr = lambda c: car(reapply(cdr, c, 5))  # noqa
caddddddr = lambda c: car(reapply(cdr, c, 6))  # noqa
cadddddddr = lambda c: car(reapply(cdr, c, 7))  # noqa
caddddddddr = lambda c: car(reapply(cdr, c, 8))  # noqa
cadddddddddr = lambda c: car(reapply(cdr, c, 9))  # noqa
caddddddddddr = lambda c: car(reapply(cdr, c, 10))  # noqa

first = car
second = cadr
third = caddr
fourth = cadddr
fifth = caddddr
sixth = cadddddr
seventh = caddddddr
eighth = cadddddddr
ninth = caddddddddr
tenth = cadddddddddr


def last(seq, empty=None):
    """
    returns the last item in an iterable sequence, or a default empty
    value if the sequence has no items
    """

    if is_pair(seq):
        seq = seq.unpack()

    val = empty
    for val in iter(seq):
        pass
    return val


class sentinel():
    def __init__(self, words):
        self._r = "<{}>".format(words)

    def __repr__(self):
        return self._r


omit_padding = sentinel("omit padding")


def take(seq, count, padding=omit_padding):
    """
    returns a list of up to count items taken from the given sequence.

    if padding is specified, then any sequence too short will be
    padded at its end with the given value
    """

    if padding is omit_padding:
        return list(islice(seq, count))
    else:
        return list(islice(chain(seq, repeat(padding)), count))


class lazygensym(object):


    def __init__(self, name=None, predicate=None):
        self._name = name
        self._predicate = predicate
        self._symbol = None


    def __call__(self):
        sym = self._symbol
        if sym is None:
            sym = gensym(self._name, self._predicate)
            self._symbol = sym
        return sym


    def __str__(self):
        return str(self())


<<<<<<< HEAD
    def __repr__(self):
        sym = self._symbol
        if sym is None:
            return "<lazygensym %s#...>" % self._name
        else:
            return "<lazygensym %s>" % sym
=======
    def __eq__(self, other):
        return (self is other) or (self._symbol and (self._symbol is other))


    def __ne__(self, other):
        return not self.__eq__(other)
>>>>>>> 815b0b5d


is_lazygensym = TypePredicate("lazygensym?", lazygensym)


#
# The end.<|MERGE_RESOLUTION|>--- conflicted
+++ resolved
@@ -245,21 +245,24 @@
         return str(self())
 
 
-<<<<<<< HEAD
     def __repr__(self):
         sym = self._symbol
         if sym is None:
             return "<lazygensym %s#...>" % self._name
         else:
             return "<lazygensym %s>" % sym
-=======
+
+
     def __eq__(self, other):
-        return (self is other) or (self._symbol and (self._symbol is other))
+        if self is other:
+            return True
+
+        sym = self._symbol
+        return (sym and (sym is other))
 
 
     def __ne__(self, other):
         return not self.__eq__(other)
->>>>>>> 815b0b5d
 
 
 is_lazygensym = TypePredicate("lazygensym?", lazygensym)
