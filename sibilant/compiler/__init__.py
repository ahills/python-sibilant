# This library is free software; you can redistribute it and/or modify
# it under the terms of the GNU Lesser General Public License as
# published by the Free Software Foundation; either version 3 of the
# License, or (at your option) any later version.
#
# This library is distributed in the hope that it will be useful, but
# WITHOUT ANY WARRANTY; without even the implied warranty of
# MERCHANTABILITY or FITNESS FOR A PARTICULAR PURPOSE.  See the GNU
# Lesser General Public License for more details.
#
# You should have received a copy of the GNU Lesser General Public
# License along with this library; if not, see
# <http://www.gnu.org/licenses/>.


import dis
import threading

from abc import ABCMeta, abstractmethod
from contextlib import contextmanager
from enum import Enum
from functools import partial, partialmethod
from itertools import count
from platform import python_implementation
from sys import version_info
from types import CodeType

from .. import (
    SibilantException,
    symbol, is_symbol, keyword, is_keyword,
    cons, nil, is_pair, is_proper,
    get_position, fill_position,
)

from ..parse import SibilantSyntaxError


__all__ = (
    "SpecialSyntaxError", "UnsupportedVersion",
    "Opcode", "Pseudop", "Block",
    "CodeSpace", "ExpressionCodeSpace",
    "code_space_for_version",
    "Compiled", "is_compiled",
    "Special", "is_special",
    "Macro", "is_macro",
    "Alias", "is_alias",
    "Operator", "is_operator",
    "gather_formals", "gather_parameters",
)


_keyword_star = keyword("*")
_keyword_starstar = keyword("**")


COMPILER_DEBUG = False

# this is an amount to pad out all max_stack allocations
STACK_SAFETY = 2

_active = threading.local()


def current():
    try:
        return _active.compiler
    except AttributeError:
        _active.compiler = None
        return None


def set_current(compiler):
    _active.compiler = compiler


class CompilerException(Exception):
    pass


class CompilerSyntaxError(SibilantSyntaxError):
    pass


class UnsupportedVersion(SibilantException):
    pass


class Compiled():
    __slots__ = ("__name__", )
    __objname__ = "sibilant compiled"


    def __init__(self, name):
        self.__name__ = name


    def __call__(self, *args, **kwds):
        msg = "Attempt to call %r as a runtime function" % self
        raise TypeError(msg)


    def __repr__(self):
        return "<%s %r>" % (self.__objname__, self.__name__)


    def compile(self, compiler, source_obj):
        pass


def is_compiled(obj):
    return isinstance(obj, Compiled)


class Special(Compiled):
    __objname__ = "special form"


    def __init__(self, name, compilefn):
        super().__init__(name)


    def __new__(cls, name, compilefn):
        if not callable(compilefn):
            msg = "compilefn must be callable, not %r" % compilefn
            raise SibilantException(msg)

        nom = str(name or compilefn.__name__)
        mbs = {
            "__doc__": compilefn.__doc__,
            "compile": staticmethod(compilefn),
        }
        cls = type(nom, (cls, ), mbs)
        return object.__new__(cls)


def is_special(obj):
    return isinstance(obj, Special)


class Macro(Compiled):
    """
    A Macro is defined at run-time but consumed at compile-time to
    transform a source expression. It is an error to invoke it as
    a callable at run-time.

    Call the `expand` method with a full source expression to obtain
    the one-time transformed result.
    """

    __objname__ = "macro"


    def __init__(self, name, macrofn):
        super().__init__(name)
        self._proper = True


    def __new__(cls, name, expandfn):
        if not callable(expandfn):
            msg = "expandfn must be callable, not %r" % expandfn
            raise SibilantException(msg)

        nom = str(name or expandfn.__name__)
        mbs = {
            "__doc__": expandfn.__doc__,
            "expand": staticmethod(expandfn),
        }
        cls = type(nom, (cls, ), mbs)
        return object.__new__(cls)


    def compile(self, compiler, source_obj, tc=False):
        called_by, source = source_obj

        if self._proper:
            position = source_obj.get_position()
            args, kwargs = simple_parameters(source, position)
            expr = self.expand(*args, **kwargs)

        else:
            expr = self.expand(*source.unpack())

        fill_position(expr, source_obj.get_position())

        # a Macro should always evaluate to some kind of non-None. If
        # all the work of the macro was performed in the environment
        # for some reason, it's still expected to provide an expanded
        # result, or stack underruns are almost guaranteed. Therefore
        # if the wrapped macro function returns None we will pretend
        # it expanded to the None symbol instead.
        return _symbol_None if expr is None else expr


def is_macro(obj):
    return isinstance(obj, Macro)


class Alias(Macro):
    __objname__ = "alias"


    def compile(self, compiler, source_obj, tc=False):
        expanded = self.expand()
        expanded = _symbol_None if expanded is None else expanded

        if is_symbol(source_obj):
            return expanded

        elif is_pair(source_obj):
            called_by, source = source_obj
            res = cons(expanded, source)
            fill_position(res, source_obj.get_position())
            return res

        else:
            msg = "Error expanding alias %s from %r" % \
                  (self.__name__, source_obj)
            compiler.error(msg, source_obj)


def is_alias(obj):
    return isinstance(obj, Alias)


class Operator(Compiled):
    __objname__ = "operator"


    def __init__(self, name, compilefn, runtimefn):
        super().__init__(name)


    def __new__(cls, name, compilefn, runtimefn):
        assert(compilefn is not None)
        assert(runtimefn is not None)

        if not callable(compilefn):
            msg = "compilefn must be callable, not %r" % compilefn
            raise SibilantException(msg)

        if not callable(runtimefn):
            msg = "runtimefn must be callable, not %r" % runtimefn
            raise SibilantException(msg)

        nom = str(name or runtimefn.__name__ or compilefn.__name__)
        mbs = {
            "__doc__": compilefn.__doc__,
            "__call__": staticmethod(runtimefn),
            "compile": staticmethod(compilefn),
        }
        cls = type(nom, (cls, ), mbs)
        return object.__new__(cls)


def is_operator(obj):
    return isinstance(obj, Operator)


class Opcode(Enum):

    def hasconst(self):
        return self.value in dis.hasconst

    def hasfree(self):
        return self.value in dis.hasfree

    def hasjabs(self):
        return self.value in dis.hasjabs

    def hasjrel(self):
        return self.value in dis.hasjrel

    def haslocal(self):
        return self.value in dis.haslocal

    def hasname(self):
        return self.value in dis.hasname

    def hasnargs(self):
        return self.value in dis.hasnargs

    def stack_effect(self, arg=None):
        return dis.stack_effect(self.value, arg)


Opcode = Opcode("Opcode", dis.opmap)


# Python 3.6 has this in the enum module, but I support 3.5 so I'll
# just make my own.
_auto = partial(next, count())


class Pseudop(Enum):
    POP = _auto()
    DUP = _auto()
    ROT_TWO = _auto()
    ROT_THREE = _auto()
    RAISE = _auto()
    CALL = _auto()
    CALL_KW = _auto()
    CALL_VAR = _auto()
    CALL_VAR_KW = _auto()
    UNPACK_SEQUENCE = _auto()
    UNPACK_EX = _auto()
    CONST = _auto()
    SET_LOCAL = _auto()
    GET_VAR = _auto()
    SET_VAR = _auto()
    DEL_VAR = _auto()
    GET_ATTR = _auto()
    SET_ATTR = _auto()
    DEL_ATTR = _auto()
    LAMBDA = _auto()
    RET_VAL = _auto()
    YIELD_VAL = _auto()
    YIELD_FROM = _auto()
    GET_GLOBAL = _auto()
    SET_GLOBAL = _auto()
    DEL_GLOBAL = _auto()
    JUMP = _auto()
    JUMP_FORWARD = _auto()
    POP_JUMP_IF_TRUE = _auto()
    POP_JUMP_IF_FALSE = _auto()
    COMPARE_OP = _auto()
    UNARY_POSITIVE = _auto()
    UNARY_NEGATIVE = _auto()
    UNARY_NOT = _auto()
    UNARY_INVERT = _auto()
    ITER = _auto()
    FOR_ITER = _auto()
    GET_YIELD_FROM_ITER = _auto()
    GET_ITEM = _auto()
    SET_ITEM = _auto()
    DEL_ITEM = _auto()
    BINARY_POWER = _auto()
    BINARY_MULTIPLY = _auto()
    BINARY_MATRIX_MULTIPLY = _auto()
    BINARY_FLOOR_DIVIDE = _auto()
    BINARY_TRUE_DIVIDE = _auto()
    BINARY_MODULO = _auto()
    BINARY_ADD = _auto()
    BINARY_SUBTRACT = _auto()
    BINARY_LSHIFT = _auto()
    BINARY_RSHIFT = _auto()
    BINARY_AND = _auto()
    BINARY_XOR = _auto()
    BINARY_OR = _auto()
    BUILD_TUPLE = _auto()
    BUILD_TUPLE_UNPACK = _auto()
    BUILD_MAP = _auto()
    BUILD_MAP_UNPACK = _auto()
    BUILD_LIST = _auto()
    BUILD_SET = _auto()
    SETUP_WITH = _auto()
    WITH_CLEANUP_START = _auto()
    WITH_CLEANUP_FINISH = _auto()
    SETUP_LOOP = _auto()
    SETUP_EXCEPT = _auto()
    SETUP_FINALLY = _auto()
    END_FINALLY = _auto()
    POP_BLOCK = _auto()
    POP_EXCEPT = _auto()
    POSITION = _auto()
    LABEL = _auto()
    BLOCK = _auto()
    BREAK_LOOP = _auto()
    CONTINUE_LOOP = _auto()
    FAUX_PUSH = _auto()
    # MAGIC_POP_ALL = _auto()
    DEBUG_STACK = _auto()


_auto = partial(next, count())


class Block(Enum):
    BASE = _auto()
    BEGIN = _auto()
    LOOP = _auto()
    WITH = _auto()
    WITH_CLEANUP = _auto()
    TRY = _auto()
    EXCEPT = _auto()
    EXCEPT_MATCH = _auto()
    FINALLY = _auto()
    FINALLY_CLEANUP = _auto()


class CodeFlag(Enum):
    OPTIMIZED = 1
    NEWLOCALS = 2
    VARARGS = 4
    VARKEYWORDS = 8
    NESTED = 16
    GENERATOR = 32
    NOFREE = 64
    COROUTINE = 128
    ITERABLE_COROUTINE = 256


# these types alone are valid constant value types when marshalling a
# code object. Outside of marshalling, Python doesn't seem to care
# what you put in the consts tuple of a code object.
_CONST_TYPES = (
    CodeType,
    str, bytes,
    tuple, list, dict, set,
    bool, int, float, complex,
    type(None), type(...),
)


# a bunch of commonly used symbols, so we don't have to try and
# recreate over and over.

_symbol_nil = symbol("nil")
_symbol_None = symbol("None")
_symbol_True = symbol("True")
_symbol_False = symbol("False")
_symbol_ellipsis = symbol("...")

_symbol_attr = symbol("attr")


def _label_generator(formatstr="label_%04i"):
    counter = 0

    def gen_label():
        nonlocal counter
        counter += 1
        return formatstr % counter

    return gen_label


class CodeBlock():
    def __init__(self, block_type, init_stack=0, leftovers=0):
        self.pseudops = []
        self.children = []
        self.block_type = block_type
        self.init_stack = init_stack
        self.allow_leftovers = leftovers
        self.top_label = None
        self.pop_label = None
        self.storage = None


    def child(self, block_type, init_stack=0, leftovers=0):
        child_block = type(self)(block_type, init_stack, leftovers)
        self.children.append(child_block)
        self.pseudops.append((Pseudop.BLOCK, child_block))
        return child_block


    def clear(self):
        self.pseudops.clear()
        for block in self.children:
            block.clear()
        self.children.clear()
        self.top_label = None
        self.pop_label = None
        self.storage = None


    def __del__(self):
        del self.pseudops
        del self.children


    def gen_pseudops(self):
        pb = Pseudop.BLOCK

        for op, *args in self.pseudops:
            if op is pb:
                yield from args[0].gen_pseudops()
            else:
                yield (op, *args)


    def max_stack(self, code):
        """
        Calculates the maximum stack size from the pseudo operations. This
        function is total crap, but it's good enough for now.
        """

        leftovers = self.allow_leftovers

        maxc = self.init_stack
        stac = self.init_stack
        labels = {}

        index = 0

        _Pseudop = Pseudop

        def push(by=1):
            nonlocal maxc, stac
            stac += by
            if stac > maxc:
                maxc = stac

        def pop(by=1):
            nonlocal stac
            nonlocal index
            stac -= by
            if stac < 0:
                print("SHIT BROKE in ", self.block_type)
                for i, o in enumerate(self.pseudops, 1):
                    if i == index:
                        print(" -->\t", repr(o))
                    else:
                        print("\t", repr(o))

            assert (stac >= 0), "max_stack counter underrun at %i" % index

        # print("enter max_stack()", self.block_type)
        for opa in self.pseudops:
            op, *args = opa

            index += 1
            # print(op, args, stac, maxc)

            if op is _Pseudop.POSITION:
                continue

            elif op is _Pseudop.DEBUG_STACK:
                print(" ".join(map(str, args)),
                      "max:", maxc, "current:", stac)

            # elif op is _Pseudop.MAGIC_POP_ALL:
                # print("MAGIC_POP_ALL:", stac)

                # this is a stupid hack when I need to unwind a block
                # like for continue.
                # opa[1] = stac

            elif op is _Pseudop.LABEL:
                stac = labels.get(args[0], stac)
                # pass

            elif op is _Pseudop.BLOCK:
                block = args[0]
                block_i, block_max = block.max_stack(code)
                push(block_max)
                push(block_i)
                pop(block_max)

            # These ops have to be here so they can see the stac
            # counter value
            elif op in (_Pseudop.JUMP,
                        _Pseudop.JUMP_FORWARD):
                labels[args[0]] = stac
                pass

            elif op in (_Pseudop.POP_JUMP_IF_TRUE,
                        _Pseudop.POP_JUMP_IF_FALSE):
                pop()
                labels[args[0]] = stac

            else:
                # defer everything else so it can be overridden
                # depending on Python version
                code.helper_max_stack(op, args, push, pop)

        if stac != leftovers:
            print("leaving max_stack()", self.block_type, "with", stac)
            for o in self.pseudops:
                print("\t", repr(o))

        assert (stac == leftovers), ("%i / %i left-over stack items for %r"
                                     % (stac, leftovers, self.block_type))

        return stac, maxc


class Mode(Enum):
    EXPRESSION = "expr"
    MODULE = "module"


class CodeSpace(metaclass=ABCMeta):
    """
    Represents a lexical scope, expressions occurring within that
    scope, and nested sub-scopes.
    """

    def __init__(self, parent=None, name=None, args=(), kwonly=0,
                 varargs=False, varkeywords=False,
                 filename=None, declared_at=None,
                 tco_enabled=True, mode=Mode.EXPRESSION):

        self.env = None
        self.parent = parent
        self.name = name

        self.mode = mode

        self.tco_enabled = tco_enabled
        self.tailcalls = 0

        self.generator = False

        self.filename = filename
        self.declared_at = declared_at

        # vars which are only ours
        self.fast_vars = []

        # vars we have been loaned, and might re-loan to children
        self.free_vars = []

        # our own vars which we will loan to children
        self.cell_vars = []

        # global vars get stored in names as well, but this helps us
        # differentiate between global values and object member
        # accessors
        self.global_vars = []

        self.args = []
        for arg in args:
            n = str(arg)
            _list_unique_append(self.args, n)
            _list_unique_append(self.fast_vars, n)

        self.kwonly = kwonly
        self.varargs = varargs
        self.varkeywords = varkeywords

        # this holds a combination of global var keys and member
        # attribute keys
        self.names = []

        # first const is required -- it'll be None or a doc string and
        # then None
        self.consts = [None]

        self.blocks = [CodeBlock(Block.BASE, 0, 0)]

        if parent:
            self.gen_label = parent.gen_label
            self._gen_sym = parent._gen_sym

        else:
            self.gen_label = _label_generator()
            gs = "gensym_%08x" % id(self)
            self._gen_sym = _label_generator(gs + "_%02x")


    def __del__(self):
        del self.env
        del self.parent
        del self.blocks
        del self.gen_label
        del self._gen_sym
        self.consts.clear()
        del self.consts


    def reset(self):
        self.env = None

        if self.blocks:
            self.blocks[0].clear()
        self.blocks = [CodeBlock(Block.BASE, 0, 0)]
        self.consts = [None]

        self.tailcalls = 0
        self.generator = False

        self.fast_vars.clear()
        self.free_vars.clear()
        self.cell_vars.clear()
        self.global_vars.clear()
        self.names.clear()


    def gen_pseudops(self):
        assert self.blocks, "empty block stack"
        base = self.blocks[0]
        assert base.block_type is Block.BASE, "incorrect base block type"
        yield from base.gen_pseudops()


    def _push_block(self, block_type, init_stack=0, leftovers=0):
        self.require_active()
        assert self.blocks, "no code blocks in stack"

        old = self.blocks[-1]
        block = old.child(block_type, init_stack, leftovers)
        self.blocks.append(block)

        block.top_label = self.gen_label()
        block.pop_label = self.gen_label()
        block.storage = None

        return block


    def _pop_block(self):
        return self.blocks.pop()


    @contextmanager
    def block_loop(self, break_label=None):
        if break_label is None:
            # no specified break label, set one up
            _break_label = self.gen_label()
        else:
            _break_label = break_label

        block = self._push_block(Block.LOOP, 0, 0)
        self.pseudop_setup_loop(_break_label)
        self.pseudop_debug(" == enter loop ==")
        self.pseudop_label(block.top_label)
        yield block
        self.pseudop_label(block.pop_label)
        self.pseudop_debug(" == exit loop ==")
        self.pseudop_pop_block()

        if break_label is None:
            # no specified break label, so we need to
            # ensure the label we created exists past the pop
            self.pseudop_label(_break_label)

        self._pop_block()


    @contextmanager
    def block_finally(self, cleanup_label):
        block = self._push_block(Block.FINALLY, 0, 0)
        self.pseudop_setup_finally(cleanup_label)
        self.pseudop_debug(" == enter finally ==")
        self.pseudop_label(block.top_label)
        yield block
        self.pseudop_label(block.pop_label)
        self.pseudop_debug(" == exit finally ==")
        self.pseudop_pop_block()
        self.pseudop_faux_pop(6)
        self._pop_block()


    @contextmanager
    def block_finally_cleanup(self, cleanup_label):
        block = self._push_block(Block.FINALLY_CLEANUP, 0, 0)
        self.pseudop_const(None)
        self.pseudop_label(cleanup_label)
        self.pseudop_debug(" == enter finally_cleanup ==")
        self.pseudop_label(block.top_label)
        yield block
        self.pseudop_label(block.pop_label)
        self.pseudop_debug(" == exit finally_cleanup ==")
        self.pseudop_end_finally()
        self._pop_block()


    @contextmanager
    def block_try(self, except_label):
        block = self._push_block(Block.TRY, 0, 0)
        self.pseudop_setup_except(except_label)
        self.pseudop_debug(" == enter try ==")
        self.pseudop_label(block.top_label)
        yield block
        self.pseudop_label(block.pop_label)
        self.pseudop_debug(" == exit try ==")
        self.pseudop_pop_block()
        self.pseudop_faux_pop(6)
        self._pop_block()


    @contextmanager
    def block_except(self, except_label):
        block = self._push_block(Block.EXCEPT, 1, 0)
        self.pseudop_label(except_label)
        self.pseudop_debug(" == enter except ==")
        self.pseudop_label(block.top_label)
        yield block
        self.pseudop_label(block.pop_label)
        self.pseudop_debug(" == exit except ==")
        self.pseudop_end_finally()
        self._pop_block()


    @contextmanager
    def block_except_match(self, except_label):
        block = self._push_block(Block.EXCEPT_MATCH, 7, 0)
        self.pseudop_label(except_label)
        self.pseudop_debug(" == enter except_match ==")
        self.pseudop_label(block.top_label)
        yield block
        self.pseudop_label(block.pop_label)
        self.pseudop_debug(" == exit except_match ==")
        self.pseudop_pop_except()
        self.pseudop_faux_pop(4)
        self._pop_block()


    @contextmanager
    def block_begin(self):
        block = self._push_block(Block.BEGIN, 0, 1)
        self.pseudop_debug(" == enter begin ==")
        self.pseudop_label(block.top_label)
        yield block
        self.pseudop_label(block.pop_label)
        self.pseudop_debug(" == exit begin ==")
        self._pop_block()


    @contextmanager
    def block_with(self, expr):
        cleanup_label = self.gen_label()
        block = self._push_block(Block.WITH, 0, 0)
        self.add_expression(expr)
        self.pseudop_setup_with(cleanup_label)
        self.pseudop_debug(" == enter with ==")
        self.pseudop_label(block.top_label)
        yield block
        self.pseudop_label(block.pop_label)
        self.pseudop_debug(" == exit with ==")
        self.pseudop_debug(" == enter with_cleanup ==")
        self.pseudop_pop_block()
        self.pseudop_const(None)
        self.pseudop_label(cleanup_label)
        self.pseudop_with_cleanup_start()
        self.pseudop_with_cleanup_finish()
        self.pseudop_end_finally()
        self.pseudop_debug(" == exit with_cleanup ==")
        self.pseudop_faux_pop(7)
        self._pop_block()


    def get_block(self):
        return self.blocks[-1]


    def get_block_top_label(self):
        return self.get_block().top_label


    def get_block_pop_label(self):
        return self.get_block().top_label


    def get_block_storage(self):
        return self.get_block().storage


    def set_block_storage(self, value):
        self.get_block().storage = value


    def declare_generator(self):
        self.generator = True

        if self.tailcalls:
            msg = "generator mode set after a tailcall was declared"
            raise self.error(msg)


    def declare_tailcall(self):
        assert self.tco_enabled, "declare_tailcall without tco_enabled"
        assert not self.generator, "declare_tailcall with a generator"
        self.tailcalls += 1


    def gen_sym(self):
        while True:
            sym = self._gen_sym()
            if sym in self.args or \
               sym in self.fast_vars or \
               sym in self.free_vars or \
               sym in self.cell_vars or \
               sym in self.global_vars:

                continue
            else:
                return sym


    def set_doc(self, docstr):
        """
        Python expects doc strings to be the first constant (followed
        immediately by None) in a code object's const pool.
        """

        consts = self.consts

        if docstr is None and self.consts[0] is not None:
            self.consts.pop(0)

        elif isinstance(docstr, str):
            if consts[0] is None:
                self.consts.insert(0, docstr)
            elif isinstance(consts[0], str):
                self.consts[0] = docstr


    def require_active(self):
        if self.env is None:
            raise CompilerException("compiler code space is not active")


    @contextmanager
    def activate(self, env):
        """
        Binds to an environment, clears self at end of context
        """

        self.env = env
        old_compiler = current()
        set_current(self)

        try:
            yield self

        finally:
            set_current(old_compiler)
            self.reset()


    def child(self, name=None, declared_at=None, **addtl):

        """
        Returns a child codespace
        """

        if declared_at is None:
            declared_at = self.declared_at

        if name is None:
            name = "%s.<child>" % self.name

        addtl["name"] = name
        addtl["declared_at"] = declared_at
        addtl.setdefault("filename", self.filename)

        return type(self)(parent=self, **addtl)


    def child_context(self, **kwargs):
        """
        Returns an active context for a child codespace
        """

        self.require_active()
        cs = self.child(**kwargs)
        return cs.activate(self.env)


    def declare_const(self, value):
        """
        Declare a constant value
        """

        assert (type(value) in _CONST_TYPES), "invalid const type %r" % value
        _list_unique_append(self.consts, value)


    def declare_var(self, namesym):
        """
        Declare a local variable by name
        """

        name = str(namesym)

        if self.mode is Mode.MODULE:
            return self.request_global(name)

        else:
            if not (name in self.cell_vars or name in self.free_vars):
                _list_unique_append(self.fast_vars, name)


    def request_var(self, name):
        """
        State that this code space wants to consume a var by name.

        If the var is already declared locally, do nothing.
        Otherwise, ff the var is in our ancestry, it will request
        those parents convert it into a cell so that it will be
        available as a closure here.  If the var is neither local nor
        in our ancestry, then we'll presume it must be a global
        reference.
        """

        name = str(name)
        if (name in self.fast_vars) or \
           (name in self.free_vars) or \
           (name in self.cell_vars) or \
           (name in self.global_vars):

            # either the name is already available in this scope as a
            # load_fast, or we've already figured out whether it needs
            # to be found via a load_closure or load_global
            pass

        else:
            # we need to figure out if access to this var will be via
            # a load_closure, or load_global call

            if self.parent and self.parent.request_cell(name):
                # we asked our parent if we can get it as a closure,
                # and they said yes
                _list_unique_append(self.free_vars, name)
            else:
                self.request_global(name)


    def request_global(self, name):
        _list_unique_append(self.global_vars, name)
        _list_unique_append(self.names, name)


    def request_cell(self, name):
        if name in self.global_vars:
            # no, we won't provide a cell for a global
            return False

        elif ((name in self.cell_vars) or
              (name in self.free_vars)):
            # yup, we can provide that cell. It's either already a
            # cell we created to give away, or a cell we ourselves
            # already inherited.
            return True

        elif name in self.fast_vars:
            # we need to convert this fast var into a cell var for our
            # child namespace to use
            # self.fast_vars.remove(name)
            _list_unique_append(self.cell_vars, name)
            return True

        elif self.parent and self.parent.request_cell(name):
            # we asked our parent and they had it, so now it's a cell
            # for them, and a free for us, and we can affirm that we
            # can provide it
            _list_unique_append(self.free_vars, name)
            return True

        else:
            # nope, there's no local in the nested namespace
            # inheritance to convert into a cell
            return False


    def request_name(self, name):
        name = str(name)
        _list_unique_append(self.names, name)


    def helper_prep_varargs(self):
        # initial step which will convert the pythonic varargs tuple
        # into a proper cons list

        assert self.varargs, "helper_prep_varargs called when varargs=False"

        if self.varkeywords:
            # if it's varargs and also varkeywords, the var will be
            # the second-to-last one.
            offset = -2

        else:
            # if it's a varargs, but not varkeywords, the var will be
            # the last one.
            offset = -1

        varname = self.args[offset]

        if self.declared_at:
            self.pseudop_position(*self.declared_at)

        self.pseudop_get_var("build-proper")
        self.pseudop_get_var(varname)
        self.pseudop_call_var(0, 0)
        self.pseudop_set_var(varname)


    def pseudop(self, *op_and_args):
        """
        Pushes a pseudo op and arguments into the code
        """

        assert self.blocks, "no blocks on stack"
        self.blocks[-1].pseudops.append(op_and_args)


    def _op(argname, arg=None, *, _pseudop=pseudop):
        # this is a temportary helper to shrink the declarations of
        # the simpler operators. It's deleted after the operators are
        # all defined
        if arg is None:
            return partialmethod(_pseudop, Pseudop[argname])
        else:
            return partialmethod(_pseudop, Pseudop[argname], arg)


    if COMPILER_DEBUG:
        def pseudop_debug(self, *op_args):
            self.pseudop(Pseudop.DEBUG_STACK, *op_args)
    else:
        def pseudop_debug(self, *op_args):
            pass


    def pseudop_get_attr(self, name):
        self.request_name(name)
        self.pseudop(Pseudop.GET_ATTR, name)


    def pseudop_set_attr(self, name):
        self.request_name(name)
        self.pseudop(Pseudop.SET_ATTR, name)


    def pseudop_del_attr(self, name):
        self.request_name(name)
        self.pseudop(Pseudop.DEL_ATTR, name)


    def pseudop_faux_push(self, count=1):
        self.pseudop(Pseudop.FAUX_PUSH, count)


    def pseudop_faux_pop(self, count=1):
        self.pseudop(Pseudop.FAUX_PUSH, -count)


    def pseudop_position(self, line, column):
        self.pseudop(Pseudop.POSITION, line, column)


    def pseudop_position_of(self, cl):
        position = get_position(cl, None)
        if position:
            assert (type(position) is tuple), "non-tuple position"
            self.pseudop(Pseudop.POSITION, *position)


    def pseudop_call(self, argc, kwdc=0):
        self.pseudop(Pseudop.CALL, argc, kwdc)


    def pseudop_call_var(self, argc, kwdc=0):
        self.pseudop(Pseudop.CALL_VAR, argc, kwdc)


    def pseudop_call_kw(self, argc, kwdc=0):
        self.pseudop(Pseudop.CALL_KW, argc, kwdc)


    def pseudop_call_var_kw(self, argc, kwdc=0):
        self.pseudop(Pseudop.CALL_VAR_KW, argc, kwdc)


    def pseudop_const(self, val):
        """
        Pushes a pseudo op to load a constant value
        """
        self.declare_const(val)
        self.pseudop(Pseudop.CONST, val)


    def pseudop_set_local(self, name):
        """
        Declares var as local, assigns TOS to is
        """
        self.declare_var(name)
        self.pseudop(Pseudop.SET_LOCAL, name)


    def pseudop_get_var(self, name):
        """
        Pushes a pseudo op to load a named value
        """
        self.request_var(name)
        self.pseudop(Pseudop.GET_VAR, name)


    def pseudop_set_var(self, name):
        """
        Pushes a pseudo op to assign to a named value
        """
        self.request_var(name)
        self.pseudop(Pseudop.SET_VAR, name)


    def pseudop_del_var(self, name):
        self.request_var(name)
        self.pseudop(Pseudop.DEL_VAR, name)


    def pseudop_lambda(self, code, *params):
        """
        Pushes a pseudo op to load a lambda from code
        """

        self.declare_const(code)
        self.declare_const(code.co_name)
        self.pseudop(Pseudop.LAMBDA, code, *params)


    def pseudop_pop(self, count=1):
        assert count > 0, ("pseudop_pop with weird count %r" % count)

        while count > 0:
            self.pseudop(Pseudop.POP)
            count -= 1


    def pseudop_unpack_sequence(self, argc):
        self.pseudop(Pseudop.UNPACK_SEQUENCE, argc)


    def pseudop_unpack_ex(self, left, right):
        self.pseudop(Pseudop.UNPACK_EX, left, right)


    def pseudop_return_none(self):
        """
        Pushes a pseudo op to return None
        """
        self.pseudop_const(None)
        self.pseudop(Pseudop.RET_VAL)


    def pseudop_yield(self):
        self.declare_generator()
        self.pseudop(Pseudop.YIELD_VAL)


    def pseudop_yield_none(self):
        self.declare_generator()
        self.pseudop_const(None)
        self.pseudop(Pseudop.YIELD_VAL)


    def pseudop_yield_from(self):
        self.declare_generator()
        self.pseudop(Pseudop.YIELD_FROM)


    def pseudop_get_global(self, name):
        self.request_global(name)
        self.pseudop(Pseudop.GET_GLOBAL, name)


    def pseudop_set_global(self, name):
        """
        Pushes a pseudo op to globally define TOS to name
        """
        self.request_global(name)
        self.pseudop(Pseudop.SET_GLOBAL, name)


    def pseudop_del_global(self, name):
        self.request_global(name)
        self.pseudop(Pseudop.DEL_GLOBAL, name)


    def pseudop_label(self, name):
        self.pseudop(Pseudop.LABEL, name)


    def pseudop_jump(self, label_name):
        self.pseudop(Pseudop.JUMP, label_name)


    def pseudop_jump_forward(self, label_name):
        self.pseudop(Pseudop.JUMP_FORWARD, label_name)


    def pseudop_pop_jump_if_true(self, label_name):
        self.pseudop(Pseudop.POP_JUMP_IF_TRUE, label_name)


    def pseudop_pop_jump_if_false(self, label_name):
        self.pseudop(Pseudop.POP_JUMP_IF_FALSE, label_name)


<<<<<<< HEAD
    def pseudop_build_tuple(self, count):
        self.pseudop(Pseudop.BUILD_TUPLE, count)


    def pseudop_build_list(self, count):
        self.pseudop(Pseudop.BUILD_LIST, count)


    def pseudop_build_set(self, count):
        self.pseudop(Pseudop.BUILD_SET, count)


    def pseudop_build_tuple_unpack(self, count):
        self.pseudop(Pseudop.BUILD_TUPLE_UNPACK, count)


    def pseudop_build_map(self, count):
        self.pseudop(Pseudop.BUILD_MAP, count)


    def pseudop_build_map_unpack(self, count):
        self.pseudop(Pseudop.BUILD_MAP_UNPACK, count)


=======
>>>>>>> b82e2f76
    def pseudop_setup_loop(self, done_label):
        self.pseudop(Pseudop.SETUP_LOOP, done_label)


    def pseudop_setup_with(self, try_label):
        self.pseudop(Pseudop.SETUP_WITH, try_label)


    def pseudop_setup_except(self, try_label):
        self.pseudop(Pseudop.SETUP_EXCEPT, try_label)


    def pseudop_setup_finally(self, final_label):
        self.pseudop(Pseudop.SETUP_FINALLY, final_label)


    def pseudop_raise(self, count=0):
        self.pseudop(Pseudop.RAISE, count)


    def pseudop_build_tuple(self, count):
        self.pseudop(Pseudop.BUILD_TUPLE, count)


    def pseudop_build_list(self, count):
        self.pseudop(Pseudop.BUILD_LIST, count)


    def pseudop_build_set(self, count):
        self.pseudop(Pseudop.BUILD_SET, count)


    def pseudop_build_tuple_unpack(self, count):
        self.pseudop(Pseudop.BUILD_TUPLE_UNPACK, count)


    def pseudop_build_map(self, count):
        self.pseudop(Pseudop.BUILD_MAP, count)


    def pseudop_build_map_unpack(self, count):
        self.pseudop(Pseudop.BUILD_MAP_UNPACK, count)


    pseudop_with_cleanup_start = _op("WITH_CLEANUP_START")
    pseudop_with_cleanup_finish = _op("WITH_CLEANUP_FINISH")
    pseudop_break_loop = _op("BREAK_LOOP")
    pseudop_continue_loop = _op("CONTINUE_LOOP")

    pseudop_pop_block = _op("POP_BLOCK")
    pseudop_pop_except = _op("POP_EXCEPT")
    pseudop_end_finally = _op("END_FINALLY")

    pseudop_iter = _op("ITER")
    pseudop_for_iter = _op("FOR_ITER")
    pseudop_get_yield_from_iter = _op("GET_YIELD_FROM_ITER")

    pseudop_rot_two = _op("ROT_TWO")
    pseudop_rot_three = _op("ROT_THREE")
    pseudop_dup = _op("DUP")
    pseudop_return = _op("RET_VAL")

    pseudop_get_item = _op("GET_ITEM")
    pseudop_set_item = _op("SET_ITEM")
    pseudop_del_item = _op("DEL_ITEM")

    pseudop_unary_positive = _op("UNARY_POSITIVE")
    pseudop_unary_negative = _op("UNARY_NEGATIVE")
    pseudop_unary_not = _op("UNARY_NOT")
    pseudop_unary_invert = _op("UNARY_INVERT")

    pseudop_binary_add = _op("BINARY_ADD")
    pseudop_binary_subtract = _op("BINARY_SUBTRACT")
    pseudop_binary_multiply = _op("BINARY_MULTIPLY")
    pseudop_binary_matrix_multiply = _op("BINARY_MATRIX_MULTIPLY")
    pseudop_binary_divide = _op("BINARY_TRUE_DIVIDE")
    pseudop_binary_floor_divide = _op("BINARY_FLOOR_DIVIDE")
    pseudop_binary_power = _op("BINARY_POWER")
    pseudop_binary_modulo = _op("BINARY_MODULO")
    pseudop_binary_lshift = _op("BINARY_LSHIFT")
    pseudop_binary_rshift = _op("BINARY_RSHIFT")
    pseudop_binary_and = _op("BINARY_AND")
    pseudop_binary_or = _op("BINARY_OR")
    pseudop_binary_xor = _op("BINARY_XOR")

    pseudop_compare_lt = _op("COMPARE_OP", 0)
    pseudop_compare_lte = _op("COMPARE_OP", 1)
    pseudop_compare_eq = _op("COMPARE_OP", 2)
    pseudop_compare_not_eq = _op("COMPARE_OP", 3)
    pseudop_compare_gt = _op("COMPARE_OP", 4)
    pseudop_compare_gte = _op("COMPARE_OP", 5)
    pseudop_compare_in = _op("COMPARE_OP", 6)
    pseudop_compare_not_in = _op("COMPARE_OP", 7)
    pseudop_compare_is = _op("COMPARE_OP", 8)
    pseudop_compare_is_not = _op("COMPARE_OP", 9)
    pseudop_compare_exception = _op("COMPARE_OP", 10)

    del _op


    def helper_max_stack(self, op, args, push, pop):

        _Pseudop = Pseudop
        _Opcode = Opcode

        if op in (_Pseudop.CONST,
                  _Pseudop.DUP,
                  _Pseudop.GET_VAR,
                  _Pseudop.GET_GLOBAL,
                  _Pseudop.BREAK_LOOP,
                  _Pseudop.FOR_ITER,
                  _Pseudop.CONTINUE_LOOP):
            push()

        elif op in (_Pseudop.DEL_VAR,
                    _Pseudop.DEL_GLOBAL):
            pass

        elif op in (_Pseudop.GET_ATTR,
                    _Pseudop.UNARY_POSITIVE,
                    _Pseudop.UNARY_NEGATIVE,
                    _Pseudop.UNARY_NOT,
                    _Pseudop.UNARY_INVERT,
                    _Pseudop.ITER,
                    _Pseudop.GET_YIELD_FROM_ITER,
                    _Pseudop.YIELD_VAL):
            pop()
            push()

        elif op in (_Pseudop.SET_ATTR,
                    _Pseudop.DEL_ITEM):
            pop(2)

        elif op is _Pseudop.SET_ITEM:
            pop(3)

        elif op in (_Pseudop.SET_GLOBAL,
                    _Pseudop.SET_LOCAL,
                    _Pseudop.SET_VAR,
                    _Pseudop.RET_VAL,
                    _Pseudop.YIELD_FROM,
                    _Pseudop.DEL_ATTR,
                    _Pseudop.POP):
            pop()

        elif op is _Pseudop.LAMBDA:
            pop(args[1])
            a = len(args[0].co_freevars)
            if a:
                push(a)
                pop(a)
            push(2)
            pop(2)
            push()

        elif op is _Pseudop.BUILD_MAP:
            pop(args[0] * 2)
            push()

        elif op is _Pseudop.UNPACK_SEQUENCE:
            pop()
            push(args[0])

        elif op is _Pseudop.UNPACK_EX:
            pop()
            push(args[0] + args[1] + 1)

        elif op in (_Pseudop.BUILD_LIST,
                    _Pseudop.BUILD_SET,
                    _Pseudop.BUILD_TUPLE,
                    _Pseudop.BUILD_TUPLE_UNPACK,
                    _Pseudop.BUILD_MAP_UNPACK):
            pop(args[0])
            push()

        elif op is _Pseudop.SETUP_EXCEPT:
            push(_Opcode.SETUP_EXCEPT.stack_effect(1))

        elif op is _Pseudop.SETUP_WITH:
            push(_Opcode.SETUP_WITH.stack_effect(1))

        elif op is _Pseudop.SETUP_FINALLY:
            push(_Opcode.SETUP_FINALLY.stack_effect(1))

        elif op is _Pseudop.SETUP_LOOP:
            push(_Opcode.SETUP_LOOP.stack_effect(1))

        elif op is _Pseudop.POP_BLOCK:
            push(_Opcode.POP_BLOCK.stack_effect())

        elif op is _Pseudop.POP_EXCEPT:
            push(_Opcode.POP_EXCEPT.stack_effect())

        elif op is _Pseudop.WITH_CLEANUP_START:
            push(_Opcode.WITH_CLEANUP_START.stack_effect())

        elif op is _Pseudop.WITH_CLEANUP_FINISH:
            push(_Opcode.WITH_CLEANUP_FINISH.stack_effect())

        elif op is _Pseudop.END_FINALLY:
            push(_Opcode.END_FINALLY.stack_effect())

        elif op in (_Pseudop.COMPARE_OP,
                    _Pseudop.GET_ITEM,
                    _Pseudop.BINARY_ADD,
                    _Pseudop.BINARY_SUBTRACT,
                    _Pseudop.BINARY_MULTIPLY,
                    _Pseudop.BINARY_MATRIX_MULTIPLY,
                    _Pseudop.BINARY_TRUE_DIVIDE,
                    _Pseudop.BINARY_FLOOR_DIVIDE,
                    _Pseudop.BINARY_POWER,
                    _Pseudop.BINARY_MODULO,
                    _Pseudop.BINARY_LSHIFT,
                    _Pseudop.BINARY_RSHIFT,
                    _Pseudop.BINARY_AND,
                    _Pseudop.BINARY_XOR,
                    _Pseudop.BINARY_OR, ):
            pop(2)
            push()

        elif op is _Pseudop.RAISE:
            pop(args[0])
            # for the sake of counting, let's just pretend that raise
            # evaluates to something.
            push()

        elif op is _Pseudop.FAUX_PUSH:
            push(args[0])

        elif op in (_Pseudop.ROT_THREE,
                    _Pseudop.ROT_TWO):
            pass

        else:
            assert False, "unknown pseudop %r" % op


    def max_stack(self):
        leftovers, maximum = self.blocks[0].max_stack(self)
        assert leftovers == 0, "code has leftovers on stack"
        return maximum


    def complete(self):
        """
        Produces a python code object representing the state of this
        CodeSpace
        """

        # self.require_active()

        argcount = len(self.args)

        stacksize = self.max_stack() + max(1, STACK_SAFETY)

        flags = CodeFlag.OPTIMIZED.value | CodeFlag.NEWLOCALS.value

        if self.varargs:
            argcount -= 1
            flags |= CodeFlag.VARARGS.value

        if self.varkeywords:
            argcount -= 1
            flags |= CodeFlag.VARKEYWORDS.value

        kwonly = self.kwonly
        argcount -= kwonly

        if not (self.free_vars or self.cell_vars):
            flags |= CodeFlag.NOFREE.value

        if self.parent:
            flags |= CodeFlag.NESTED.value

        if self.generator:
            flags |= CodeFlag.GENERATOR.value

        lnt = []
        code = self.code_bytes(lnt)

        consts = tuple(self.consts)

        names = tuple(self.names)

        varnames = list(self.fast_vars)
        for v in self.cell_vars:
            _list_unique_append(varnames, v)
        varnames = tuple(varnames)

        nlocals = len(varnames)

        filename = "<sibilant>" if self.filename is None else self.filename

        name = "<anon>" if self.name is None else self.name

        firstlineno = self.declared_at[0] if self.declared_at else None
        firstlineno, lnotab = self.lnt_compile(lnt, firstline=firstlineno)

        freevars = tuple(self.free_vars)
        cellvars = tuple(self.cell_vars)

        ret = CodeType(argcount, kwonly, nlocals, stacksize, flags, code,
                       consts, names, varnames, filename, name,
                       firstlineno, lnotab, freevars, cellvars)

        if False:
            print("completed a CodeSpace", ret)
            dis.show_code(ret)
            print("Disassembly:")
            dis.dis(ret)
            print()

        return ret


    @abstractmethod
    def lnt_compile(self, line_number_table, firstline=1):
        pass


    @abstractmethod
    def code_bytes(self, line_number_table):
        pass


def code_space_for_version(ver=version_info,
                           impl=python_implementation()):
    """
    Returns the relevant SpecialCodeSpace subclass to emit bytecode
    for the relevant version of Python
    """

    if impl == 'CPython':
        if (3, 6) <= ver <= (3, 7):
            from .cpython36 import CPython36
            return CPython36

        elif (3, 5) <= ver <= (3, 6):
            from .cpython35 import CPython35
            return CPython35

    return None


class ExpressionCodeSpace(CodeSpace):
    """
    Adds support for expressions, operators, macros, and special forms
    to the basic functionality of CodeSpace
    """


    def add_expression(self, expr, tc=False):
        """
        Insert an expression into the code space. expr should be a cons
        cell representing the expression. If the expression appears to
        be a special form (either a macro defined in the CodeSpace's
        env, or a pre-defined built-in special), it will be expanded
        and compiled to pseudo ops.
        """

        tc = tc and self.tco_enabled

        self.require_active()

        if expr is None:
            self.pseudop_const(None)
            return

        self.pseudop_position_of(expr)

        while expr is not None:
            if expr is nil:
                # convert nil expressions to a literal nil
                self.pseudop_get_var("nil")
                expr = None

            elif is_pair(expr):
                try:
                    expr = self.compile_pair(expr, tc)
                except TypeError as te:
                    msg = "while compiling pair %r" % expr
<<<<<<< HEAD
                    raise self.error(msg) from te
=======
                    raise self.error(msg, expr) from te
>>>>>>> b82e2f76

            elif is_symbol(expr):
                try:
                    expr = self.compile_symbol(expr, tc)
                except TypeError as te:
                    msg = "while compiling symbol %r" % expr
<<<<<<< HEAD
                    raise self.error(msg) from te
=======
                    raise self.error(msg, expr) from te
>>>>>>> b82e2f76

            elif is_keyword(expr):
                expr = self.compile_keyword(expr)

            else:
                # TODO there are some literal types that can't be used
                # as constants, will need to fill those in here. For
                # now we're just presuming it's going to be a
                # constant, the end.
                expr = self.pseudop_const(expr)

            if is_compiled(expr):
                msg = "leftover higher-order macro %r" % expr
                raise CompilerException(msg)

        return None


    def add_expression_with_return(self, expr):
        """
        Insert an expression, then an op to return its result from the
        current call
        """
        self.add_expression(expr)
        self.pseudop_return()


    def compile_pair(self, expr, tc=False):
        self.require_active()

        if not is_proper(expr):
            raise self.error("cannot evaluate improper lists as expressions",
                             expr)

        self.pseudop_position_of(expr)
        position = expr.get_position()
        head, tail = expr

        if is_symbol(head):
            # see if this is a a compiled call
            comp = self.find_compiled(head)
            if comp:
                # yup. We'll just report that we've expanded to that
                return comp.compile(self, expr, tc)

            head = self.compile_symbol(head)
            if head is None:
                # fall out of this nonsense
                pass
            elif is_compiled(head):
                # head evaluated at compile-time to a higher-order macro
                namesym = symbol(head.__name__)
                return head.compile(self, cons(namesym, tail), tc)
            else:
                return cons(head, tail)

        elif is_proper(head):
            head = self.compile_pair(head)
            if head is None:
                # fall out of this nonsense
                pass
            elif is_compiled(head):
                # head evaluated at compile-time to a higher-order macro
                namesym = symbol(head.__name__)
                return head.compile(self, cons(namesym, tail), tc)
            else:
                return cons(head, tail)

        else:
            # head was neither a proper nor a symbol... wtf was it?
            # probably an error, so let's try and actually add it as
            # an expression and let it blow up.
            self.add_expression(head, tc)

        # if we made it this far, head has already been compiled and
        # returned None (meaning it was just a plain-ol expression),
        # so we can proceed with normal apply semantics
        self.compile_call_tos(tail, position, tc)

        return None


    def compile_call_tos(self, args, position=None, tc=False):
        if tc:
            self.helper_tailcall_tos(args, position)
        self.helper_compile_call(args, position)


    def helper_tailcall_tos(self, args, position):
        """
        Should be invoked upon TOS functions objects that could
        potentially recur. tc indicates whether the TOS is in a valid
        tailcall position.
        """

        if not self.tco_enabled or \
           self.generator or \
           self.mode is Mode.MODULE:
            return False

        self.helper_tailrecur_tos(args, position)

        # either this isn't a self-referential function, or it is and
        # the tailcall isn't recursive, so we'll use the trampoline
        # instead.
        self.pseudop_get_var("tailcall")
        self.pseudop_rot_two()
        self.pseudop_call(1)

        self.declare_tailcall()


    def helper_tailrecur_tos(self, args, position):
        # test for possible recursion optimization.

        # first check, make sure we've got a self-ref available. If we
        # don't then we cannot ensure it's actually a recursive call
        # at runtime, so a jump0 is unsafe.
        if not (self.free_vars and self.free_vars[0] == ""):
            return

        # next, let's see if the parameters being passed line up with
        # the formals we're set up with

        parameters = gather_parameters(args, position)
        pos, kwds, vals, star, starstar = parameters

        if self.varargs or self.varkeywords or star or starstar:
            # no support for variadics, it's too tricky to inline. A
            # trampoline bounce isn't any slower than us calling to
            # other functions to figure out how to reform variadics
            # prior to a jump0, so just let the trampoline do its
            # bounce.
            return

        self_args = self.args

        # first, skim off the argument name bindings for the
        # positional arguments
        bindings = self_args[:len(pos)]

        # now we need to go through the keyword arguments in order and
        # record their binding
        for arg in map(str, kwds):
            if arg in bindings:
                # keyword parameter dups positional parameter name,
                # fall back on trampoline
                return
            elif arg not in self_args:
                # unknown keyword parameter, fall back on trampoline
                return
            else:
                bindings.append(arg)

        if len(self_args) != len(bindings):
            # if the bindings and argument count doesn't line up, then
            # again it's easier to just let the trampoline bounce and
            # have python figure out the args (and potentially raise a
            # TypeError). Default values take too much effort for now.
            return

        # if we made it this far, then we have a mapping of the
        # arguments we were given to the argument names, and thus can
        # evaluate in order and assign to the correct local variable,
        # then jump to 0, provided a quick runtime sanity check
        # passes, verifying that we are indeed calling the same
        # function that we're already executing.

        tclabel = self.gen_label()

        self.pseudop_dup()
        self.pseudop_get_var("")
        self.pseudop_compare_is()
        self.pseudop_pop_jump_if_false(tclabel)
        self.pseudop_pop()

        # evaluate all of the arguments in order
        for arg in pos:
            self.add_expression(arg, False)
        for arg in vals:
            self.add_expression(arg, False)

        # now bind them to the vars that we discovered
        for var in reversed(bindings):
            self.pseudop_set_var(var)

        self.pseudop_jump(0)
        self.pseudop_label(tclabel)


    @abstractmethod
    def helper_compile_call(self, tail, position):
        """
        The function to be called is presumed to already be on the stack
        before this is helper is invoked. The helper should assemble the
        arguments as necessary on the stack, and then push the pseudops
        to evaluate them and finally to call the function.
        """

        pass


    def compile_symbol(self, sym, tc=False):
        """
        The various ways that a symbol on its own can evaluate.
        """

        self.require_active()

        comp = self.find_compiled(sym)
        if comp and is_alias(comp):
            return comp.compile(self, sym, tc)

        elif sym is _symbol_None:
            return self.pseudop_const(None)

        elif sym is _symbol_True:
            return self.pseudop_const(True)

        elif sym is _symbol_False:
            return self.pseudop_const(False)

        elif sym is _symbol_ellipsis:
            return self.pseudop_const(...)

        else:
            ex = sym.rsplit(".", 1)
            if len(ex) == 1:
                return self.pseudop_get_var(str(sym))
            else:
                return cons(_symbol_attr, *ex, nil)


    def compile_keyword(self, kwd):
        # it should be fairly rare that a keyword is actually
        # passed anywhere at runtime -- it's mostly meant for use
        # as a marker in source expressions for specials.

        self.pseudop_get_var("keyword")
        self.pseudop_const(str(kwd))
        self.pseudop_call(1)
        return None


    def error(self, message, source):
        return CompilerSyntaxError(message, source.get_position(),
                                   filename=self.filename)


    def find_compiled(self, namesym):
        return _find_compiled(self.env, namesym)


def _list_unique_append(onto_list, value):
    # we have to manually loop and use the `is` operator, because the
    # list.index method will match False with 0 and True with 1, which
    # incorrectly collapses consts pools when both values are present

    for index, found in enumerate(onto_list):
        if found is value:
            return index
    else:
        onto_list.append(value)
        return len(onto_list) - 1


def compile_expression(source_obj, env, filename="<anon>",
                       **codespace_args):

    """
    Compile and yield a Python code object representing the evaluation
    of the given source_obj expression, which should be the result of
    a a `read` call from a SourceStream, a valid symbol or cons pair,
    or a self-evaluating type.
    """

    factory = code_space_for_version()
    if not factory:
        raise UnsupportedVersion(version_info)

    codespace = factory(filename=filename, **codespace_args)
    with codespace.activate(env):
        codespace.add_expression_with_return(source_obj)
        code = codespace.complete()

    return code


def gather_formals(args, declared_at=None):
    """
    parses formals pair args into five values:
    (positional, keywords, defaults, stararg, starstararg)

    - positional is a list of symbols defining positional arguments

    - defaults is a list of keywords and expr pairs defining keyword
      arguments and their default value expression

    - kwonly is a list of keywords and expr pairs which are
      keyword-only arguments and theid default value expression

    - stararg is a symbol for variadic positional arguments

    - starstararg is a symbol for variadic keyword arguments
    """

    undefined = object()

    def err(msg):
        return SibilantSyntaxError(msg, declared_at)

    if is_symbol(args):
        return ((), (), (), args, None)

    elif isinstance(args, (list, tuple)):
        improper = False
        args = cons(*args, nil)

    elif is_proper(args):
        improper = False

    elif is_pair(args):
        improper = True

    else:
        raise err("formals must be symbol or pair, not %r" % args)

    positional = []

    iargs = iter(args.unpack())
    for arg in iargs:
        if is_keyword(arg):
            if improper:
                raise err("cannot mix improper formal with keywords")
            else:
                break
        elif is_symbol(arg):
            positional.append(arg)
        else:
            raise err("positional formals must be symbols, nor %r" % arg)
    else:
        # handled all of args, done deal.
        if improper:
            return (positional[:-1], (), (), positional[-1], None)
        else:
            return (positional, (), (), None, None)

    defaults = []
    kwonly = []

    while arg not in (_keyword_star, _keyword_starstar):
        value = next(iargs, undefined)
        if value is undefined:
            raise err("missing value for keyword formal %s" % args)
        else:
            defaults.append((arg, value))

        arg = next(iargs, undefined)

        if arg is undefined:
            break
        elif is_keyword(arg):
            continue
        else:
            raise err("keyword formals must be alternating keywords and"
                      " values, not %r" % arg)

    star = None
    starstar = None

    if arg is undefined:
        return (positional, defaults, kwonly, None, None)

    if arg is _keyword_star:
        star = next(iargs, undefined)
        if star is undefined:
            raise err("* keyword requires symbol binding")
        elif star is nil:
            # nil means an ignored star arg, this is allowed.
            pass
        elif not is_symbol(star):
            raise err("* keyword requires symbol binding, not %r" % star)
        arg = next(iargs, undefined)

    if arg is undefined:
        return (positional, defaults, kwonly, star, starstar)

    # while is_symbol(arg):
    #     kwonly.append(arg)
    #     arg = next(iargs, undefined)
    #
    # if arg is undefined:
    #     return (positional, defaults, kwonly, star, starstar)

    if not is_keyword(arg):
        raise err("expected keyword in formals, got %r" % arg)

    # keyword formals after *: are considered keyword-only
    while arg not in (_keyword_star, _keyword_starstar):
        value = next(iargs, undefined)
        if value is undefined:
            raise err("missing value for keyword-only formal %s" % arg)
        else:
            kwonly.append((arg, value))

        arg = next(iargs, undefined)
        if arg is undefined:
            break
        elif is_keyword(arg):
            continue
        else:
            raise err("keyword-only formals must be alternating keywords"
                      " and values, not %r" % arg)

    if arg is _keyword_starstar:
        starstar = next(iargs, undefined)
        if starstar is undefined:
            raise err("** keyword requires symbol binding")
        elif not is_symbol(starstar):
            raise err("** keyword requires symbol binding, not %r" % star)
        arg = next(iargs, undefined)

    if arg is not undefined:
        raise err("leftover formals %r" % arg)

    return (positional, defaults, kwonly, star, starstar)


def simple_parameters(source_args, declared_at=None):
    parameters = gather_parameters(source_args, declared_at)
    pos, kwds, vals, star, starstar = parameters

    args = list(pos)
    if star:
        args.extend(star)

    kwargs = dict(zip(map(str, kwds), vals))
    if starstar:
        kwargs.update(starstar)

    return args, kwargs


def gather_parameters(args, declared_at=None):
    """
    parses parameter args into five values:
    (positional, keywords, values, stararg, starstararg)

    - positional is a list of expressions for positional arguments
    - keywords is a list of keywords defining keyword arguments
    - values is a list of expressions defining values for keywords
    - stararg is a symbol for variadic positional expression
    - starstararg is a symbol for variadic keyword expression
    """

    undefined = object()

    def err(msg):
        return SibilantSyntaxError(msg, declared_at)

    if is_symbol(args):
        return ((), (), (), args, None)

    elif isinstance(args, (list, tuple)):
        improper = False
        args = cons(*args, nil) if args else nil

    elif is_proper(args):
        improper = False

    elif is_pair(args):
        improper = True

    else:
        raise err("parameters must be symbol or pair, not %r" % args)

    positional = []

    iargs = iter(args.unpack())
    for arg in iargs:
        if is_keyword(arg):
            break
        else:
            positional.append(arg)
    else:
        # handled all of args, done deal.
        if improper:
            return (positional[:-1], (), (), positional[-1], None)
        else:
            return (positional, (), (), None, None)

    keywords = []
    defaults = []

    while arg not in (_keyword_star, _keyword_starstar):
        keywords.append(arg)

        value = next(iargs, undefined)
        if value is undefined:
            raise err("missing value for keyword parameter %s" % arg)
        else:
            defaults.append(value)

        arg = next(iargs, undefined)
        if arg is undefined:
            break
        elif is_keyword(arg):
            continue
        else:
            raise err("keyword parameters must be alternating keywords and"
                      " values, not %r" % arg)

    star = None
    starstar = None

    if arg is undefined:
        return (positional, keywords, defaults, None, None)

    if arg is _keyword_star:
        star = next(iargs, undefined)
        if star is undefined:
            raise err("* keyword parameter needs value")
        arg = next(iargs, undefined)

    if arg is _keyword_starstar:
        starstar = next(iargs, undefined)
        if starstar is undefined:
            raise err("** keyword parameter needs value")
        arg = next(iargs, undefined)

    if arg is not undefined:
        raise err("leftover parameters %r" % arg)

    return (positional, keywords, defaults, star, starstar)


def unpack_formals(args, kwds,
                   positionals, variadic, kwonly,
                   keywords, defaults, kwvariadic):

    lpos = len(positionals)
    largs = len(args)
    kwvar = dict(kwds)

    if lpos == largs:
        args = list(args)
        var = () if variadic else None
    elif lpos < largs:
        if variadic:
            args = list(args[:lpos])
            var = args[lpos:]
        else:
            raise TypeError("too many positional arguments")
    else:
        args = list(args)
        var = () if variadic else None
        try:
            for a in positionals[largs:]:
                args.append(kwvar.pop(a))
        except KeyError:
            raise TypeError("missing required argument %s" % a)

    kwds = {}
    try:
        for a in kwonly:
            kwds[a] = kwvar.pop(a)
    except KeyError:
        raise TypeError("missing required keyword-only argument %s" % a)

    for a in keywords:
        kwds[a] = kwvar.pop(a, defaults[a])

    if kwvar and not kwvariadic:
        raise TypeError("unexpected arguments, %r" % list(kwvar.keys()))

    return args, var, kwds, (kwvar if kwvariadic else None)


def _find_compiled(env, namesym):
    # okay, let's look through the environment by name
    name = str(namesym)

    try:
        # is it in globals?
        found = env[name]
    except KeyError:
        try:
            # nope, how about in builtins?
            env = env["__builtins__"].__dict__
            found = env[name]

        except KeyError:
            # nope
            found = None

    if found and is_compiled(found):
        # we found a Macro instance, return the relevant
        # method
        return found

    else:
        # we either found nothing, or what we found doesn't
        # qualify
        return None


def _get_expander(env, source_obj):
    expander = None

    if source_obj is nil:
        return None

    elif is_symbol(source_obj):
        namesym = source_obj
        found = _find_compiled(env, namesym)
        if is_alias(found):
            expander = found.expand

    elif is_proper(source_obj):
        namesym, params = source_obj

        if is_symbol(namesym):
            found = _find_compiled(env, namesym)
            if is_alias(found):
                def expander():
                    expanded = cons(found.expand(), params)
                    expanded.set_position(source_obj.get_position())
                    return expanded

            elif is_macro(found):
                if found._proper:
                    # FIXME: this is some garbage right here. we need
                    # to make sure macros aren't being invoked this
                    # way with a variadic.
                    position = params.get_position()
                    args, kwargs = simple_parameters(params, position)
                    expander = partial(found.expand, *args, **kwargs)
                else:
                    expander = partial(found.expand, *params.unpack())

    return expander


def iter_macroexpand(env, source_obj, position=None):
    if env is None:
        compiler = current()
        env = None if compiler is None else compiler.env

    if env is None:
        raise CompilerException("macroexpand requires non-None env when"
                                " no compiler is active")

    if position is None and is_pair(source_obj):
        position = source_obj.get_position()

    expander = _get_expander(env, source_obj)
    while expander:
        expanded = expander()
        yield expanded

        expander = _get_expander(env, expanded)
        if is_pair(expanded):
            fill_position(expanded, position)


def macroexpand(env, source_obj, position=None):
    for source_obj in iter_macroexpand(env, source_obj, position):
        pass
    return source_obj


def macroexpand_1(env, source_obj, position=None):
    return next(iter_macroexpand(env, source_obj, position), source_obj)


#
# The end.<|MERGE_RESOLUTION|>--- conflicted
+++ resolved
@@ -1278,33 +1278,6 @@
         self.pseudop(Pseudop.POP_JUMP_IF_FALSE, label_name)
 
 
-<<<<<<< HEAD
-    def pseudop_build_tuple(self, count):
-        self.pseudop(Pseudop.BUILD_TUPLE, count)
-
-
-    def pseudop_build_list(self, count):
-        self.pseudop(Pseudop.BUILD_LIST, count)
-
-
-    def pseudop_build_set(self, count):
-        self.pseudop(Pseudop.BUILD_SET, count)
-
-
-    def pseudop_build_tuple_unpack(self, count):
-        self.pseudop(Pseudop.BUILD_TUPLE_UNPACK, count)
-
-
-    def pseudop_build_map(self, count):
-        self.pseudop(Pseudop.BUILD_MAP, count)
-
-
-    def pseudop_build_map_unpack(self, count):
-        self.pseudop(Pseudop.BUILD_MAP_UNPACK, count)
-
-
-=======
->>>>>>> b82e2f76
     def pseudop_setup_loop(self, done_label):
         self.pseudop(Pseudop.SETUP_LOOP, done_label)
 
@@ -1686,22 +1659,14 @@
                     expr = self.compile_pair(expr, tc)
                 except TypeError as te:
                     msg = "while compiling pair %r" % expr
-<<<<<<< HEAD
-                    raise self.error(msg) from te
-=======
                     raise self.error(msg, expr) from te
->>>>>>> b82e2f76
 
             elif is_symbol(expr):
                 try:
                     expr = self.compile_symbol(expr, tc)
                 except TypeError as te:
                     msg = "while compiling symbol %r" % expr
-<<<<<<< HEAD
-                    raise self.error(msg) from te
-=======
                     raise self.error(msg, expr) from te
->>>>>>> b82e2f76
 
             elif is_keyword(expr):
                 expr = self.compile_keyword(expr)
