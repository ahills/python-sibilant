# This library is free software; you can redistribute it and/or modify
# it under the terms of the GNU Lesser General Public License as
# published by the Free Software Foundation; either version 3 of the
# License, or (at your option) any later version.
#
# This library is distributed in the hope that it will be useful, but
# WITHOUT ANY WARRANTY; without even the implied warranty of
# MERCHANTABILITY or FITNESS FOR A PARTICULAR PURPOSE.  See the GNU
# Lesser General Public License for more details.
#
# You should have received a copy of the GNU Lesser General Public
# License along with this library; if not, see
# <http://www.gnu.org/licenses/>.


import dis
import operator

from abc import ABCMeta, abstractmethod
from contextlib import contextmanager
from enum import Enum
<<<<<<< HEAD
from functools import partial, reduce, wraps
=======
from functools import partial, wraps
from io import StringIO, IOBase
>>>>>>> f323eb60
from itertools import count
from platform import python_implementation
from sys import version_info
from types import CodeType

from .. import (
    SibilantException,
    symbol, is_symbol, is_keyword,
    cons, cdr, is_pair, is_proper, nil, is_nil,
)

from ..parse import (
    SibilantSyntaxError,
    default_reader, source_str, source_stream,
)


__all__ = (
    "SpecialSyntaxError", "UnsupportedVersion",
    "Opcode", "Pseudop",
    "CodeSpace", "SpecialCodeSpace",
    "code_space_for_version",
    "macro", "is_macro",
    "iter_compile",
)


class SpecialSyntaxError(SibilantSyntaxError):
    pass


class UnsupportedVersion(SibilantException):
    pass


class Special(object):

    def __new__(cls, fun, name=None, runtime=None):
        nom = str(name or fun.__name__)
        cls = type(nom, (cls, ), {"__doc__": fun.__doc__})
        return object.__new__(cls)

    def __init__(self, fun, name=None, runtime=None):
        self.special = fun
        self.runtime = runtime
        self.__name__ = str(name or fun.__name__)

    def __call__(self, *args, **kwds):
        if self.runtime:
            return self.runtime(*args, **kwds)

        else:
            t = type(self)
            msg = "Attempt to call %s as runtime function." % t
            raise TypeError(msg)

    def __repr__(self):
        return "<special-form %s>" % self.__name__


def make_special(fun, name=None, runtime=None):
    if isinstance(fun, Special):
        return fun
    else:
        return Special(fun, name=name, runtime=runtime)


def is_special(value):
    return isinstance(value, Special)


class Macro(Special):
    def __new__(cls, fun, name=None):
        nom = str(name or fun.__name__)
        cls = type(nom, (cls, ), {"__doc__": fun.__doc__})
        return object.__new__(cls)

    def __init__(self, fun, name=None):
        self.expand = fun
        self.__name__ = str(name or fun.__name__)

    def __call__(self, *args, **kwds):
        t = type(self)
        msg = "Attempt to call %s as runtime function." % t
        raise TypeError(msg)

    def special(self, _env, source):
        called_by, cl = source
        return self.expand(*cl.unpack())

    def __repr__(self):
        return "<macro %s>" % self.__name__


def make_macro(fun, name=None):
    if isinstance(fun, Macro):
        return fun
    else:
        return Macro(fun, name=name)


def is_macro(value):
    return isinstance(value, Macro)


class Opcode(Enum):

    def hasconst(self):
        return self.value in dis.hasconst

    def hasfree(self):
        return self.value in dis.hasfree

    def hasjabs(self):
        return self.value in dis.hasjabs

    def hasjrel(self):
        return self.value in dis.hasjrel

    def haslocal(self):
        return self.value in dis.haslocal

    def hasname(self):
        return self.value in dis.hasname

    def hasnargs(self):
        return self.value in dis.hasnargs


Opcode = Opcode("Opcode", dis.opmap)


_auto = partial(next, count())


class Pseudop(Enum):
    POP = _auto()
    DUP = _auto()
    ROT_TWO = _auto()
    ROT_THREE = _auto()
    RAISE = _auto()
    CALL = _auto()
    CALL_VARARGS = _auto()
    CONST = _auto()
    GET_VAR = _auto()
    SET_VAR = _auto()
    DELETE_VAR = _auto()
    GET_ATTR = _auto()
    SET_ATTR = _auto()
    LAMBDA = _auto()
    RET_VAL = _auto()
    GET_GLOBAL = _auto()
    DEFINE_GLOBAL = _auto()
    DEFINE_LOCAL = _auto()
    JUMP = _auto()
    JUMP_FORWARD = _auto()
    POP_JUMP_IF_TRUE = _auto()
    POP_JUMP_IF_FALSE = _auto()
    COMPARE_OP = _auto()
    UNARY_POSITIVE = _auto()
    UNARY_NEGATIVE = _auto()
    UNARY_NOT = _auto()
    UNARY_INVERT = _auto()
    ITER = _auto()
    BINARY_POWER = _auto()
    BINARY_MULTIPLY = _auto()
    BINARY_MATRIX_MULTIPLY = _auto()
    BINARY_FLOOR_DIVIDE = _auto()
    BINARY_TRUE_DIVIDE = _auto()
    BINARY_MODULO = _auto()
    BINARY_ADD = _auto()
    BINARY_SUBTRACT = _auto()
    BINARY_SUBSCR = _auto()
    BINARY_LSHIFT = _auto()
    BINARY_RSHIFT = _auto()
    BINARY_AND = _auto()
    BINARY_XOR = _auto()
    BINARY_OR = _auto()
    BUILD_TUPLE = _auto()
    BUILD_TUPLE_UNPACK = _auto()
    SETUP_WITH = _auto()
    WITH_CLEANUP_START = _auto()
    WITH_CLEANUP_FINISH = _auto()
    SETUP_LOOP = _auto()
    SETUP_EXCEPT = _auto()
    SETUP_FINALLY = _auto()
    END_FINALLY = _auto()
    POP_BLOCK = _auto()
    POP_EXCEPT = _auto()
    POSITION = _auto()
    LABEL = _auto()
    FAUX_PUSH = _auto()
    DEBUG_STACK = _auto()


class CodeFlag(Enum):
    OPTIMIZED = 1
    NEWLOCALS = 2
    VARARGS = 4
    VARKEYWORDS = 8
    NESTED = 16
    GENERATOR = 32
    NOFREE = 64
    COROUTINE = 128
    ITERABLE_COROUTINE = 256


# these types alone are valid constant value types when marshalling a
# code object. Outside of marshalling, Python doesn't seem to care
# what you put in the consts tuple of a code object.
_CONST_TYPES = (
    CodeType,
    str, bytes,
    tuple, list, dict, set,
    bool, int, float, complex,
    type(None), type(...),
)


_symbol_nil = symbol("nil")
_symbol_doc = symbol("doc")
_symbol_attr = symbol("attr")
_symbol_set_attr = symbol("set-attr")
_symbol_setq = symbol("setq")
_symbol_global = symbol("global")
_symbol_define = symbol("define")
_symbol_define_global = symbol("define-global")
_symbol_define_local = symbol("define-local")
_symbol_defmacro = symbol("defmacro")
_symbol_quote = symbol("quote")
_symbol_quasiquote = symbol("quasiquote")
_symbol_unquote = symbol("unquote")
_symbol_splice = symbol("unquote-splicing")
_symbol_begin = symbol("begin")
_symbol_cond = symbol("cond")
_symbol_lambda = symbol("lambda")
_symbol_function = symbol("function")
_symbol_with = symbol("with")
_symbol_let = symbol("let")
_symbol_while = symbol("while")
_symbol_raise = symbol("raise")
_symbol_try = symbol("try")
_symbol_else = symbol("else")
_symbol_finally = symbol("finally")
<<<<<<< HEAD
_symbol_and = symbol("and")
_symbol_or = symbol("or")
_symbol_not = symbol("not")
_symbol_invert = symbol("~")
_symbol_iter = symbol("iter")
_symbol_add = symbol("+")
_symbol_add_ = symbol("add")
_symbol_sub = symbol("-")
_symbol_sub_ = symbol("subtract")
_symbol_lt = symbol("<")
_symbol_lt_ = symbol("lt")
_symbol_lte = symbol("<=")
_symbol_lte_ = symbol("lte")
_symbol_eq = symbol("==")
_symbol_eq_ = symbol("eq")
_symbol_not_eq = symbol("!=")
_symbol_not_eq_ = symbol("not-eq")
_symbol_gt = symbol(">")
_symbol_gt_ = symbol("gt")
_symbol_gte = symbol(">=")
_symbol_gte_ = symbol("gte")
_symbol_in = symbol("in")
_symbol_not_in = symbol("not-in")
_symbol_is = symbol("is")
_symbol_is_not = symbol("is-not")
_symbol_mult = symbol("*")
_symbol_mult_ = symbol("multiply")
_symbol_div = symbol("/")
_symbol_div_ = symbol("divide")
_symbol_floordiv = symbol("//")
_symbol_floordiv_ = symbol("floor-divide")
=======
_symbol_None = symbol("None")
_symbol_True = symbol("True")
_symbol_False = symbol("False")
_symbol_ellipsis = symbol("...")
>>>>>>> f323eb60


class CodeSpace(metaclass=ABCMeta):
    """
    Represents a lexical scope, expressions occurring within that
    scope, and nested sub-scopes.
    """

    def __init__(self, args=(), kwargs=None, varargs=False,
                 parent=None, name=None,
                 filename=None, positions=None, declared_at=None):

        self.env = None
        self.parent = parent
        self.name = name

        self.filename = filename
        self.positions = {} if positions is None else positions
        self.declared_at = declared_at

        # vars which are only ours
        self.fast_vars = []

        # vars we have been loaned, and might re-loan to children
        self.free_vars = []

        # our own vars which we will loan to children
        self.cell_vars = []

        # global vars get stored in names as well, but this helps us
        # differentiate between global values and object member
        # accessors
        self.global_vars = []

        self.args = []
        for arg in args:
            n = str(arg)
            _list_unique_append(self.args, n)
            _list_unique_append(self.fast_vars, n)

        self.kwargs = kwargs

        self.varargs = varargs

        self.names = []

        # first const is required -- it'll be None or a doc string and
        # then None
        self.consts = [None]

        self.pseudops = []

        self.gen_label = label_generator()
        self._gen_sym = label_generator("gensym_" + str(id(self)) + "_%04i")

        if varargs:
            self._prep_varargs()


    def gen_sym(self):
        while True:
            sym = self._gen_sym()
            if sym in self.args or \
               sym in self.fast_vars or \
               sym in self.free_vars or \
               sym in self.cell_vars or \
               sym in self.global_vars:

                continue
            else:
                return sym


    def set_doc(self, docstr):
        consts = self.consts

        if docstr is None and self.consts[0] is not None:
            self.consts.pop(0)

        elif isinstance(docstr, str):
            if consts[0] is None:
                self.consts.insert(0, docstr)
            elif isinstance(consts[0], str):
                self.consts[0] = docstr


    def require_active(self):
        if self.env is None:
            raise Exception("compiler code space is not active")


    @contextmanager
    def activate(self, env):

        self.env = env

        old = env.get("__compiler__", None)
        env["__compiler__"] = self

        try:
            yield self

        finally:
            if old is None:
                del env["__compiler__"]
            else:
                env["__compiler__"] = old

            self.env = None


    def child(self, args=(), kwargs=None, varargs=False,
              name=None, declared_at=None):

        """
        Returns a child codespace
        """

        if declared_at is None:
            declared_at = self.declared_at

        cs = type(self)(parent=self,
                        args=args, kwargs=kwargs,
                        varargs=varargs,
                        name=name,
                        filename=self.filename,
                        positions=self.positions,
                        declared_at=declared_at)

        return cs


    def child_context(self, **kwargs):
        """
        Returns a context for a child codespace
        """

        self.require_active()
        cs = self.child(**kwargs)
        return cs.activate(self.env)


    def declare_const(self, value):
        assert (type(value) in _CONST_TYPES), "invalid const type %r" % value
        _list_unique_append(self.consts, value)


    def declare_var(self, name):
        name = str(name)
        if not (name in self.cell_vars or name in self.free_vars):
            _list_unique_append(self.fast_vars, name)


    def request_var(self, name):
        name = str(name)
        if (name in self.fast_vars) or \
           (name in self.free_vars) or \
           (name in self.cell_vars) or \
           (name in self.global_vars):

            # either the name is already available in this scope as a
            # load_fast, or we've already figured out whether it needs
            # to be found via a load_closure or load_global
            pass

        else:
            # we need to figure out if access to this var will be via
            # a load_closure, or load_global call

            if self.parent and self.parent.request_cell(name):
                # we asked our parent if we can get it as a closure,
                # and they said yes
                _list_unique_append(self.free_vars, name)
            else:
                _list_unique_append(self.global_vars, name)
                _list_unique_append(self.names, name)


    def request_global(self, name):
        _list_unique_append(self.global_vars, name)
        _list_unique_append(self.names, name)


    def request_cell(self, name):
        if name in self.global_vars:
            # no, we won't provide a cell for a global
            return False

        elif ((name in self.cell_vars) or
              (name in self.free_vars)):
            # yup, we can provide that cell. It's either already a
            # cell we created to give away, or a cell we ourselves
            # already inherited.
            return True

        elif name in self.fast_vars:
            # we need to convert this fast var into a cell var for our
            # child namespace to use
            # self.fast_vars.remove(name)
            _list_unique_append(self.cell_vars, name)
            return True

        elif self.parent and self.parent.request_cell(name):
            # we asked our parent and they had it, so now it's a cell
            # for them, and a free for us, and we can affirm that we
            # can provide it
            _list_unique_append(self.free_vars, name)
            return True

        else:
            # nope, there's no local in the nested namespace
            # inheritance to convert into a cell
            return False


    def request_name(self, name):
        name = str(name)
        _list_unique_append(self.names, name)


    def _prep_varargs(self):
        # initial step which will convert the pythonic varargs tuple
        # into a proper cons list

        if self.declared_at:
            self.pseudop_position(*self.declared_at)

        self.pseudop_get_var("make-proper")
        self.pseudop_get_var(self.args[-1])
        self.pseudop_call_varargs(0)
        self.pseudop_set_var(self.args[-1])


    def position_of(self, source):
        try:
            return self.positions[id(source)]
        except KeyError:
            return None


    def pseudop(self, *op_args):
        """
        Pushes a pseudo op and arguments into the code
        """
        self.pseudops.append(op_args)


    def pseudop_debug(self, *op_args):
        if False:
            self.pseudop(Pseudop.DEBUG_STACK, *op_args)


    def pseudop_getattr(self, name):
        self.request_name(name)
        self.pseudop(Pseudop.GET_ATTR, name)


    def pseudop_setattr(self, name):
        self.request_name(name)
        self.pseudop(Pseudop.SET_ATTR, name)


    def pseudop_rot_two(self):
        self.pseudop(Pseudop.ROT_TWO)


    def pseudop_rot_three(self):
        self.pseudop(Pseudop.ROT_THREE)


    def pseudop_faux_push(self, count=1):
        self.pseudop(Pseudop.FAUX_PUSH, count)


    def pseudop_faux_pop(self, count=1):
        self.pseudop(Pseudop.FAUX_PUSH, -count)


    def pseudop_position(self, line, column):
        self.pseudop(Pseudop.POSITION, line, column)


    def pseudop_position_of(self, cl):
        try:
            self.pseudop(Pseudop.POSITION, *self.positions[id(cl)])
        except KeyError:
            pass


    def pseudop_call(self, argc):
        self.pseudop(Pseudop.CALL, argc)


    def pseudop_call_varargs(self, argc):
        self.pseudop(Pseudop.CALL_VARARGS, argc)


    def pseudop_const(self, val):
        """
        Pushes a pseudo op to load a constant value
        """
        self.declare_const(val)
        self.pseudop(Pseudop.CONST, val)


    def pseudop_get_var(self, name):
        """
        Pushes a pseudo op to load a named value
        """
        self.request_var(name)
        self.pseudop(Pseudop.GET_VAR, name)


    def pseudop_set_var(self, name):
        """
        Pushes a pseudo op to assign to a named value
        """
        self.request_var(name)
        self.pseudop(Pseudop.SET_VAR, name)


    def pseudop_del_var(self, name):
        self.pseudop(Pseudop.DELETE_VAR, name)


    def pseudop_get_global(self, name):
        self.request_global(name)
        self.pseudop(Pseudop.GET_GLOBAL, name)


    def pseudop_lambda(self, code):
        """
        Pushes a pseudo op to load a lambda from code
        """
        self.declare_const(code)
        self.declare_const(code.co_name)
        self.pseudop(Pseudop.LAMBDA, code)


    def pseudop_pop(self):
        self.pseudop(Pseudop.POP)


    def pseudop_dup(self):
        self.pseudop(Pseudop.DUP)


    def pseudop_return(self):
        """
        Pushes a pseudo op to return the top of stack
        """
        self.pseudop(Pseudop.RET_VAL)


    def pseudop_return_none(self):
        """
        Pushes a pseudo op to return None
        """
        self.pseudop_const(None)
        self.pseudop(Pseudop.RET_VAL)


    def pseudop_define_global(self, name):
        """
        Pushes a pseudo op to globally define TOS to name
        """
        _list_unique_append(self.global_vars, name)
        _list_unique_append(self.names, name)
        self.pseudop(Pseudop.DEFINE_GLOBAL, name)


    def pseudop_define_local(self, name):
        """
        Pushes a pseudo op to globally define TOS to name
        """
        self.declare_var(name)
        self.pseudop(Pseudop.DEFINE_LOCAL, name)


    def pseudop_label(self, name):
        self.pseudop(Pseudop.LABEL, name)


    def pseudop_jump(self, label_name):
        self.pseudop(Pseudop.JUMP, label_name)


    def pseudop_jump_forward(self, label_name):
        self.pseudop(Pseudop.JUMP_FORWARD, label_name)


    def pseudop_pop_jump_if_true(self, label_name):
        self.pseudop(Pseudop.POP_JUMP_IF_TRUE, label_name)


    def pseudop_pop_jump_if_false(self, label_name):
        self.pseudop(Pseudop.POP_JUMP_IF_FALSE, label_name)


    def pseudop_build_tuple(self, count):
        self.pseudop(Pseudop.BUILD_TUPLE, count)


    def pseudop_build_tuple_unpack(self, count):
        self.pseudop(Pseudop.BUILD_TUPLE_UNPACK, count)


    def pseudop_setup_loop(self, done_label):
        self.pseudop(Pseudop.SETUP_LOOP, done_label)


    def pseudop_setup_with(self, try_label):
        self.pseudop(Pseudop.SETUP_WITH, try_label)


    def pseudop_with_cleanup_start(self):
        self.pseudop(Pseudop.WITH_CLEANUP_START)


    def pseudop_with_cleanup_finish(self):
        self.pseudop(Pseudop.WITH_CLEANUP_FINISH)


    def pseudop_setup_except(self, try_label):
        self.pseudop(Pseudop.SETUP_EXCEPT, try_label)


    def pseudop_setup_finally(self, final_label):
        self.pseudop(Pseudop.SETUP_FINALLY, final_label)


    def pseudop_pop_block(self):
        self.pseudop(Pseudop.POP_BLOCK)


    def pseudop_pop_except(self):
        self.pseudop(Pseudop.POP_EXCEPT)


    def pseudop_end_finally(self):
        self.pseudop(Pseudop.END_FINALLY)


    def pseudop_unary_positive(self):
        self.pseudop(Pseudop.UNARY_POSITIVE)


    def pseudop_unary_negative(self):
        self.pseudop(Pseudop.UNARY_NEGATIVE)


    def pseudop_unary_not(self):
        self.pseudop(Pseudop.UNARY_NOT)


    def pseudop_unary_invert(self):
        self.pseudop(Pseudop.UNARY_INVERT)


    def pseudop_binary_add(self):
        self.pseudop(Pseudop.BINARY_ADD)


    def pseudop_binary_subtract(self):
        self.pseudop(Pseudop.BINARY_SUBTRACT)


    def pseudop_binary_multiply(self):
        self.pseudop(Pseudop.BINARY_MULTIPLY)


    def pseudop_binary_divide(self):
        self.pseudop(Pseudop.BINARY_DIVIDE)


    def pseudop_binary_floor_divide(self):
        self.pseudop(Pseudop.BINARY_FLOORDIVIDE)


    def pseudop_iter(self):
        self.pseudop(Pseudop.ITER)


    def pseudop_compare_lt(self):
        self.pseudop(Pseudop.COMPARE_OP, 0)


    def pseudop_compare_lte(self):
        self.pseudop(Pseudop.COMPARE_OP, 1)


    def pseudop_compare_eq(self):
        self.pseudop(Pseudop.COMPARE_OP, 2)


    def pseudop_compare_not_eq(self):
        self.pseudop(Pseudop.COMPARE_OP, 3)


    def pseudop_compare_gt(self):
        self.pseudop(Pseudop.COMPARE_OP, 4)


    def pseudop_compare_gte(self):
        self.pseudop(Pseudop.COMPARE_OP, 5)


    def pseudop_compare_in(self):
        self.pseudop(Pseudop.COMPARE_OP, 6)


    def pseudop_compare_not_in(self):
        self.pseudop(Pseudop.COMPARE_OP, 7)


    def pseudop_compare_is(self):
        self.pseudop(Pseudop.COMPARE_OP, 8)


    def pseudop_compare_is_not(self):
        self.pseudop(Pseudop.COMPARE_OP, 9)


    def pseudop_compare_exception(self):
        self.pseudop(Pseudop.COMPARE_OP, 10)


    def pseudop_raise(self, count):
        self.pseudop(Pseudop.RAISE, count)
        self.pseudop(Pseudop.FAUX_PUSH, 1)


    # def helper_debug(self, text):
    #     # injects a print
    #     if False:
    #         self.pseudop_get_var("print")
    #         self.pseudop_const(text)
    #         self.pseudop_call(1)
    #         self.pseudop_pop()


    def helper_keyword(self, kwd):
        """
        Pushes a the pseudo ops necessary to put a keyword on the stack
        """
        self.pseudop_get_var("keyword")
        self.pseudop_const(str(kwd))
        self.pseudop_call(1)


    def helper_symbol(self, sym):
        """
        Pushes a the pseudo ops necessary to put a symbol on the stack
        """
        self.pseudop_get_var("symbol")
        self.pseudop_const(str(sym))
        self.pseudop_call(1)


    def complete(self):
        """
        Produces a python code object representing the state of this
        CodeSpace
        """

        self.require_active()

        argcount = len(self.args)

        # this is the number of fast variables, plus the variables
        # converted to cells for child scope usage
        # nlocals = len(self.fast_vars) + len(self.cell_vars)

        stacksize = max_stack(self.pseudops)

        flags = CodeFlag.OPTIMIZED.value | CodeFlag.NEWLOCALS.value

        if self.varargs:
            argcount -= 1
            flags |= CodeFlag.VARARGS.value

        if not (self.free_vars or self.cell_vars):
            flags |= CodeFlag.NOFREE.value

        if self.parent:
            flags |= CodeFlag.NESTED.value

        lnt = []
        code = self.code_bytes(lnt)

        consts = tuple(self.consts)
        # print("consts:", repr(consts))

        names = tuple(self.names)

        varnames = list(self.fast_vars)
        for v in self.cell_vars:
            _list_unique_append(varnames, v)
        varnames = tuple(varnames)

        nlocals = len(varnames)
        # varnames = *self.fast_vars, *self.cell_vars

        filename = "<sibilant>" if self.filename is None else self.filename
        name = "<anon>" if self.name is None else self.name

        firstlineno = self.declared_at[0] if self.declared_at else None
        firstlineno, lnotab = lnt_compile(lnt, firstline=firstlineno)

        # print("lnotab is:", repr(lnotab))

        freevars = tuple(self.free_vars)
        cellvars = tuple(self.cell_vars)

        ret = CodeType(argcount, 0, nlocals, stacksize, flags, code,
                       consts, names, varnames, filename, name,
                       firstlineno, lnotab, freevars, cellvars)

        if False:
            print("completed a CodeSpace", ret)
            dis.show_code(ret)
            print("Disassembly:")
            dis.dis(ret)
            print()

        return ret


    @abstractmethod
    def code_bytes(self, line_number_table):
        pass


def _special():
    _specials = {}

    def special(namesym, *aliases, runtime=None):
        def deco(meth):
            @wraps(meth)
            def invoke_special(env, cl):
                compiler = env.get("__compiler__", None)
                if not compiler:
                    raise Exception("special invoked without active compiler")
                return meth(compiler, cl)

            spec = make_special(invoke_special,
                                name=str(namesym),
                                runtime=runtime)

            _specials[namesym] = spec
            for alias in aliases:
                _specials[alias] = spec

            return invoke_special

        return deco

    return special, _specials.items


def code_space_for_version(ver=version_info,
                           impl=python_implementation()):
    """
    Returns the relevant SpecialCodeSpace subclass to emit bytecode
    for the relevant version of Python
    """

    if impl == 'CPython':
        if (3, 6) <= ver <= (3, 7):
            from .cpython36 import CPython36
            return CPython36

        elif (3, 5) <= ver <= (3, 6):
            from .cpython35 import CPython35
            return CPython35

    return None


def _runtime_and(*vals):
    res = True
    for val in vals:
        res = res and val
        if not res:
            break
    return res


def _runtime_or(*vals):
    res = False
    for val in vals:
        res = res or val
        if res:
            break
    return res


def _runtime_add(val, *vals):
    if vals:
        return reduce(operator.add, vals, val)
    else:
        return +val


def _runtime_subtract(val, *vals):
    if vals:
        return reduce(operator.sub, vals, val)
    else:
        return -val


def _runtime_multiply(val, *vals):
    if vals:
        return reduce(operator.mul, vals, val)
    else:
        return 1 * val


def _runtime_divide(val, *vals):
    if vals:
        return reduce(operator.truediv, vals, val)
    else:
        return 1 / val


def _runtime_floordivide(val, *vals):
    if vals:
        return reduce(operator.floordiv, vals, val)
    else:
        return 1 // val


class SpecialCodeSpace(CodeSpace):
    """
    Adds special forms to the basic functionality of CodeSpace
    """

    # decorator and lookup function for built-in special forms
    special, all_specials = _special()


    def add_expression(self, expr):
        """
        Insert an expression into the code space. expr should be a cons
        cell representing the expression. If the expression appears to
        be a special form (either a macro defined in the CodeSpace's
        env, or a pre-defined built-in special), it will be expanded
        and compiled to pseudo ops.
        """

        self.require_active()

        self.pseudop_position_of(expr)

        while True:
            if expr is nil:
                return self.pseudop_get_var("nil")

            elif is_pair(expr):
                orig = expr
                head, tail = expr

                if is_symbol(head):
                    # see if this is a special, either a builtin one
                    # or a defined macro.
                    special = self.find_special(head)
                    if special:
                        expr = special.special(self.env, expr)
                        if expr is None:
                            # the special form or macro has done all
                            # the work already (injecting pseudo ops,
                            # etc), and no further transformations on
                            # the expression are needed.
                            return

                        else:
                            # we've expanded a macro or special form,
                            # so we need to start over on the
                            # resulting transformed expression.
                            continue

                # either not a symbol, or it was and the symbol wasn't
                # a special, so just make it into a function call
                for cl in expr.unpack():
                    self.add_expression(cl)

                self.pseudop_position_of(orig)
                self.pseudop_call(expr.count() - 1)
                return None

            elif is_symbol(expr):
                expr = self.compile_symbol(expr)
                if expr is None:
                    return
                else:
                    continue

            else:
                # TODO there are some literal types that can't be used
                # as constants, will need to fill those in here. For
                # now we're just presuming it's going to be a
                # constant, the end.
                return self.pseudop_const(expr)


    def add_expression_with_return(self, expr):
        """
        Insert an expression, then an op to return its result from the
        current call
        """
        self.add_expression(expr)
        self.pseudop_return()


    def compile_symbol(self, sym):
        """
        The various ways that a symbol on its own can evaluate.
        """

        # TODO: check if symbol is a macrolet and expand it

        if is_keyword(sym):
            return self.helper_keyword(str(sym))
        elif sym is _symbol_None:
            return self.pseudop_const(None)
        elif sym is _symbol_True:
            return self.pseudop_const(True)
        elif sym is _symbol_False:
            return self.pseudop_const(False)
        elif sym is _symbol_ellipsis:
            return self.pseudop_const(...)
        else:
            ex = sym.rsplit(".", 1)
            if len(ex) == 1:
                return self.pseudop_get_var(str(sym))
            else:
                return cons(_symbol_attr, *ex, nil)


    def error(self, message, source):
<<<<<<< HEAD
        return SpecialSyntaxError(message, self.filename,
                                  self.position_of(source))
=======
        return SpecialSyntaxError(message, self.position_of(source),
                                  filename=self.filename)
>>>>>>> f323eb60


    @special(_symbol_doc)
    def special_doc(self, source):
        called_by, rest = source

        self.set_doc(" ".join(d.strip() for d in map(str, rest.unpack())))

        # doc special expression evaluates to None
        self.pseudop_const(None)

        return None


    @special(_symbol_and, runtime=_runtime_and)
    def special_and(self, source):
        """
        (and EXPR...)
        Evaluates expressions in order until one returns a false-ish
        result, then returns it. Otherwise, returns the last value.
        """

        called_by, rest = source

        self.pseudop_position_of(source)
        self.helper_and(rest)

        return None


    def helper_and(self, exprs):
        self.pseudop_const(True)

        end_label = self.gen_label()
        while exprs:
            self.pseudop_pop()

            ex, exprs = exprs
            self.add_expression(ex)
            self.pseudop_dup()
            self.pseudop_pop_jump_if_false(end_label)

        self.pseudop_label(end_label)


    @special(_symbol_or, runtime=_runtime_or)
    def special_or(self, source):
        """
        (or EXPR...)
        Evaluates expressions in order until one returns a true-ish
        result, then returns it. Otherwise, returns the last value.
        """

        called_by, rest = source

        self.pseudop_position_of(source)
        self.helper_or(rest)

        return None


    def helper_or(self, exprs):
        self.pseudop_const(False)

        end_label = self.gen_label()
        while exprs:
            self.pseudop_pop()

            ex, exprs = exprs
            self.add_expression(ex)
            self.pseudop_dup()
            self.pseudop_pop_jump_if_true(end_label)

        self.pseudop_label(end_label)


    @special(_symbol_add, _symbol_add_, runtime=_runtime_add)
    def special_add(self, source):
        """
        (+ VAL)
        applies unary_positive to VAL

        (+ VAL VAL...)
        adds the first two values together. Then adds the result to the
        next value. Continues until only the result remains.
        """

        called_by, rest = source
        if is_nil(rest):
            self.error("too few arguments to %s" % called_by, source)

        self.pseudop_position_of(source)

        val, rest = rest
        self.add_expression(val)

        if is_nil(rest):
            self.pseudop_unary_positive()

        else:
            while rest:
                val, rest = rest
                self.add_expression(val)
                self.pseudop_binary_add()

        return None


    @special(_symbol_sub, _symbol_sub_, runtime=_runtime_subtract)
    def special_subtract(self, source):
        """
        (- VAL)
        applies unary_negative to VAL

        (- VAL VAL...)
        subtracts the second value from the first value. Then
        subtracts the next value from the result. Continues until only
        the result remains.
        """

        called_by, rest = source
        if is_nil(rest):
            self.error("too few arguments to %s" % called_by, source)

        self.pseudop_position_of(source)

        val, rest = rest
        self.add_expression(val)

        if is_nil(rest):
            self.pseudop_unary_negative()

        else:
            while rest:
                val, rest = rest
                self.add_expression(val)
                self.pseudop_binary_subtract()

        return None


    @special(_symbol_not)
    def special_not(self, source):
        try:
            called_by, (expr, rest) = source
        except ValueError:
            raise self.error("too few arguments to not", source)

        if not is_nil(rest):
            raise self.error("too many arguments to not", source)

        self.pseudop_position_of(source)

        self.add_expression(expr)
        self.pseudop_unary_not()


    @special(_symbol_invert)
    def special_invert(self, source):
        try:
            called_by, (expr, rest) = source
        except ValueError:
            raise self.error("too few arguments to invert", source)

        if not is_nil(rest):
            raise self.error("too many arguments to invert", source)

        self.pseudop_position_of(source)

        self.add_expression(expr)
        self.pseudop_unary_invert()


    @special(_symbol_iter)
    def special_iter(self, source):
        try:
            called_by, (expr, rest) = source
        except ValueError:
            raise self.error("too few arguments to iter", source)

        if not is_nil(rest):
            raise self.error("too many arguments to iter", source)

        self.pseudop_position_of(source)

        self.add_expression(expr)
        self.pseudop_iter()


    def _helper_binary(self, source, opfun, flip=False):
        name, rest = source

        try:
            left, (right, rest) = rest

        except ValueError:
            raise self.error("too few arguments to %s" % name, source)

        if not is_nil(rest):
            raise self.error("too many arguments to %s" % name, source)

        self.pseudop_position_of(source)

        if flip:
            self.add_expression(right)
            self.add_expression(left)

        else:
            self.add_expression(left)
            self.add_expression(right)

        opfun()


    @special(_symbol_lt, _symbol_lt_)
    def special_lt(self, source):
        """
        (< VAL1 VAL2)
        True if VAL1 is less-than VAL2
        """
        self._helper_binary(source, self.pseudop_compare_lt)


    @special(_symbol_lte, _symbol_lte_)
    def special_lte(self, source):
        """
        (<= VAL1 VAL2)
        True if VAL1 is less-than, or equal-to VAL2
        """

        self._helper_binary(source, self.pseudop_compare_lte)


    @special(_symbol_eq, _symbol_eq_)
    def special_eq(self, source):
        """
        (== VAL1 VAL2)
        True if VAL1 and VAL2 are equal
        """

        self._helper_binary(source, self.pseudop_compare_eq)


    @special(_symbol_not_eq, _symbol_not_eq_)
    def special_not_eq(self, source):
        """
        (!= VAL1 VAL2)
        True if VAL1 and VAL2 are not equal
        """

        self._helper_binary(source, self.pseudop_compare_not_eq)


    @special(_symbol_gt, _symbol_gt_)
    def special_gt(self, source):
        """
        (>= VAL1 VAL2)
        True if VAL1 is greater-than VAL2
        """

        self._helper_binary(source, self.pseudop_compare_gt)


    @special(_symbol_gte, _symbol_gte_)
    def special_gte(self, source):
        """
        (>= VAL1 VAL2)
        True if VAL1 is greater-than, or equal-to VAL2
        """

        self._helper_binary(source, self.pseudop_compare_gte)


    @special(_symbol_in)
    def special_in(self, source):
        """
        (in SEQ VALUE)
        True if SEQ contains VALUE
        """

        self._helper_binary(source, self.pseudop_compare_in, True)


    @special(_symbol_not_in)
    def special_not_in(self, source):
        """
        (not-in SEQ VALUE)
        False if SEQ contains VALUE
        """

        self._helper_binary(source, self.pseudop_compare_not_in, True)


    @special(_symbol_is)
    def special_is(self, source):
        """
        (is OBJ1 OBJ2)
        True if OBJ1 and OBJ2 are the same object
        """

        self._helper_binary(source, self.pseudop_compare_is)


    @special(_symbol_is_not)
    def special_is_not(self, source):
        """
        (is-not OBJ1 OBJ2)
        True if OBJ1 and OBJ2 are different objects
        """

        self._helper_binary(source, self.pseudop_compare_is_not)


    @special(_symbol_attr)
    def special_get_attr(self, source):
        try:
            called_by, (obj, (member, rest)) = source
        except ValueError:
            raise self.error("too few arguments to attr", source)

        if not is_nil(rest):
            raise self.error("too many arguments to attr", source)

        self.pseudop_position_of(source)
        self.add_expression(obj)
        self.pseudop_getattr(str(member))

        # no further transformations
        return None


    @special(_symbol_set_attr)
    def special_set_attr(self, source):
        try:
            called_by, (obj, (member, (value, rest))) = source
        except ValueError:
            raise self.error("too few arguments to set-attr", source)

        if not is_nil(rest):
            raise self.error("too many arguments to set-attr", source)

        self.add_expression(obj)
        self.add_expression(value)
        self.pseudop_rot_two()
        self.pseudop_setattr(str(member))

        # make setf calls evaluate to None
        self.pseudop_const(None)

        # no further transformations
        return None


    @special(_symbol_quote)
    def special_quote(self, source):
        """
        Special form for quote
        """

        called_by, body = source

        if not body:
            self.error("Too fuew arguments to quote %s" % source, source)

        body, _rest = body

        if _rest:
            self.error("Too many arguments to quote %s" % source, source)

        self.pseudop_position_of(source)
        self.helper_quote(body)

        # no additional transform needed
        return None


    def helper_quote(self, body):
        if body is nil:
            self.pseudop_get_var("nil")

        elif is_keyword(body):
            self.helper_keyword(body)

        elif is_symbol(body):
            self.helper_symbol(body)

        elif is_pair(body):
            if is_proper(body):
                self.pseudop_get_var("make-proper")
            else:
                self.pseudop_get_var("cons")
            for cl, c in enumerate(body.unpack(), 1):
                self.helper_quote(c)
            self.pseudop_call(cl)

        else:
            self.pseudop_const(body)


    @special(_symbol_unquote)
    def special_unquote(self, source):
        raise self.error("unquote outside of quasiquote", source)


    @special(_symbol_splice)
    def special_splice(self, source):
        raise self.error("splice outside of quasiquote", source)


    @special(_symbol_quasiquote)
    def special_quasiquote(self, source):
        """
        Special form for quasiquote
        """

        called_by, (body, rest) = source

        if rest:
            raise self.error("Too many arguments to quasiquote", source)

        self.pseudop_position_of(source)
        self.helper_quasiquote(body)

        return None


    def helper_quasiquote(self, marked, level=0):
        # print("helper_quasiquote level:", level)
        # print("marked:", marked)

        if marked is nil or marked is _symbol_nil:
            self.pseudop_get_var("nil")
            return

        elif is_keyword(marked):
            self.helper_keyword(marked)
            return

        elif is_symbol(marked):
            self.helper_symbol(marked)
            return

        elif is_pair(marked):
            if is_proper(marked):
                head, tail = marked

                if head is _symbol_unquote:
                    tail, _rest = tail
                    if level == 0:
                        return self.add_expression(tail)
                    else:
                        self.pseudop_get_var("make-proper")
                        self.helper_symbol(head)
                        self.helper_quasiquote(tail, level - 1)
                        self.pseudop_call(2)
                        return

                elif head is _symbol_splice:
                    tail, _rest = tail
                    if level == 0:
                        self.pseudop_get_var("make-proper")
                        self.pseudop_get_var("to-tuple")
                        self.add_expression(tail)
                        self.pseudop_call(1)
                        self.pseudop_call_varargs(0)
                        return
                    else:
                        self.pseudop_get_var("make-proper")
                        self.helper_symbol(head)
                        self.helper_quasiquote(tail, level - 1)
                        self.pseudop_call(2)
                        return

                elif head is _symbol_quasiquote:
                    tail, _rest = tail
                    self.pseudop_get_var("make-proper")
                    self.helper_symbol(head)
                    self.helper_quasiquote(tail, level + 1)
                    self.pseudop_call(2)
                    return

                self.pseudop_get_var("make-proper")
            else:
                self.pseudop_get_var("cons")

            coll_tup = 0  # the count of collected tuples
            curr_tup = 0  # the size of the current tuple

            for expr in marked.unpack():
                if expr is nil or expr is _symbol_nil:
                    curr_tup += 1
                    self.pseudop_get_var("nil")
                    continue

                elif is_keyword(expr):
                    self.helper_keyword(expr)
                    curr_tup += 1
                    continue

                elif is_symbol(expr):
                    self.helper_symbol(expr)
                    curr_tup += 1
                    continue

                elif is_pair(expr):
                    if is_proper(expr):
                        head, tail = expr

                        if head is _symbol_quasiquote:
                            tail, _rest = tail
                            self.pseudop_get_var("make-proper")
                            self.helper_symbol(head)
                            self.helper_quasiquote(tail, level + 1)
                            self.pseudop_call(2)
                            curr_tup += 1
                            continue

                        elif head is _symbol_unquote:
                            u_expr, tail = tail

                            # print("unquote level:", level)
                            # print("expr:", u_expr)

                            if level == 0:
                                # either not proper or not splice
                                self.add_expression(u_expr)
                                curr_tup += 1
                                continue

                            else:
                                # not level 0, recurse with one less level
                                self.pseudop_get_var("make-proper")
                                self.helper_symbol(head)
                                self.helper_quasiquote(u_expr, level - 1)
                                self.pseudop_call(2)
                                curr_tup += 1
                                continue

                        elif head is _symbol_splice:
                            u_expr, tail = tail

                            if level == 0:
                                if curr_tup:
                                    self.pseudop_build_tuple(curr_tup)
                                    curr_tup = 0
                                    coll_tup += 1

                                self.pseudop_get_var("to-tuple")
                                self.add_expression(u_expr)
                                self.pseudop_call(1)
                                coll_tup += 1
                                continue

                            else:
                                self.pseudop_get_var("make-proper")
                                self.helper_symbol(head)
                                self.helper_quasiquote(u_expr, level - 1)
                                self.pseudop_call(2)
                                curr_tup += 1
                                continue

                    # a pair, but not an unquote
                    self.helper_quasiquote(expr, level)
                    curr_tup += 1
                    continue

                else:
                    # not a nil, symbol, or pair, so evaluates to its
                    # own self as a constant
                    self.pseudop_const(expr)
                    curr_tup += 1
                    continue

            # after iterating through the expressions of marked.unpack
            # we can check if we've accumulated anything.
            if curr_tup:
                self.pseudop_build_tuple(curr_tup)
                curr_tup = 0
                coll_tup += 1

            assert coll_tup, "no members accumulated"
            self.pseudop_build_tuple_unpack(coll_tup)
            self.pseudop_call_varargs(0)

        else:
            # some... other thing.
            self.pseudop_const(marked)


    @special(_symbol_begin)
    def special_begin(self, source):
        """
        Special form for begin
        """

        called_by, body = source

        self.helper_begin(body)

        # no additional transform needed
        return None


    def helper_begin(self, body):
        self.pseudop_position_of(body)

        if not body:
            # because all things are expressions, an empty begin still
            # needs to have a return value.
            self.pseudop_const(None)

        else:
            # a non-empty body needs to evaluate all of its child
            # expressions, but only keep the last one on the stack.
            while True:
                expr, body = body
                self.add_expression(expr)
                if body is nil:
                    break
                else:
                    self.pseudop_pop()

        return None


    @special(_symbol_with)
    def special_with(self, source):
        """
        Special form for managed context via with
        """

        called_by, (args, body) = source

        if args.count() != 2:
            msg = "with context must be binding and expression," \
                  " not %r" % args
            raise self.error(msg, cdr(source))

        binding, (expr, _rest) = args

        if not is_symbol(binding):
            msg = "binding must be a symbol, not %r" % binding
            raise self.error(msg, args)

        binding = str(binding)
        self.declare_var(str(binding))

        storage = self.gen_sym()
        self.declare_var(storage)

        label_cleanup = self.gen_label()

        self.add_expression(expr)
        self.pseudop_setup_with(label_cleanup)
        self.pseudop_faux_push(4)
        self.pseudop_set_var(binding)

        self.helper_begin(body)
        self.pseudop_set_var(storage)

        self.pseudop_pop_block()
        self.pseudop_const(None)
        self.pseudop_faux_pop()

        self.pseudop_label(label_cleanup)
        self.pseudop_with_cleanup_start()
        self.pseudop_with_cleanup_finish()
        self.pseudop_end_finally()

        self.pseudop_get_var(storage)
        self.pseudop_del_var(storage)
        self.pseudop_faux_pop(3)

        return None


    @special(_symbol_lambda)
    def special_lambda(self, source):
        """
        Special form for lambda
        """

        called_by, (args, body) = source

        self.pseudop_position_of(source)

        self.helper_function("<lambda>", args, body,
                             declared_at=self.position_of(source))

        # no additional transform needed
        return None


    @special(_symbol_function)
    def special_function(self, source):

        called_by, (namesym, cl) = source
        args, body = cl

        # todo create the function inside of a closure that has a
        # single local cell, which is the new function's name. this
        # will give the function the ability to reference its cell via
        # that cell.

        name = str(namesym)
        declared_at = self.position_of(source)

        self.pseudop_position_of(source)

        kid = self.child_context(declared_at=declared_at)
        with kid as subc:
            subc.declare_var(name)
            subc.helper_function(name, args, body, declared_at=declared_at)
            subc.pseudop_dup()
            subc.pseudop_set_var(name)
            subc.pseudop_return()
            code = subc.complete()

        self.pseudop_lambda(code)
        self.pseudop_call(0)

        # no additional transform needed
        return None


    @special(_symbol_let)
    def special_let(self, source):

        called_by, (bindings, body) = source

        args = []
        vals = []
        for arg in bindings.unpack():
            name, val = arg.unpack()
            args.append(str(name))
            vals.append(val)

        self.pseudop_position_of(source)

        self.helper_function("<let>", args, body,
                             declared_at=self.position_of(source))

        for val in vals:
            self.add_expression(val)

        self.pseudop_call(len(vals))

        # no additional transform needed
        return None


    def helper_function(self, name, args, body, declared_at=None):
        if is_symbol(args):
            varargs = True
            args = [str(args)]

        elif is_pair(args):
            varargs = not is_proper(args)
            args = map(str, args.unpack())

        elif isinstance(args, (list, tuple)):
            varargs = False
            args = map(str, args)

        else:
            msg = "formals must be symbol or pair, not %r" % type(args)
            raise self.error(msg, cl)

        if declared_at is None:
            declared_at = self.position_of(body)

        kid = self.child_context(args=args, varargs=varargs,
                                 name=name,
                                 declared_at=declared_at)

        with kid as subc:
            subc.helper_begin(body)
            subc.pseudop_return()
            code = subc.complete()

        self.pseudop_lambda(code)


    @special(_symbol_while)
    def special_while(self, source):
        called_by, (test, body) = source

        top = self.gen_label()
        done = self.gen_label()

        # pre-populate our return value
        self.pseudop_const(None)

        self.pseudop_label(top)

        self.add_expression(test)
        self.pseudop_pop_jump_if_false(done)

        # throw away previous value in favor of evaluating the body
        self.pseudop_pop()
        self.helper_begin(body)

        self.pseudop_jump(top)
        self.pseudop_label(done)

        # no additional transform needed
        return None


    @special(_symbol_raise)
    def special_raise(self, source):

        called_by, cl = source

        c = cl.count()
        if c > 3:
            msg = "too many arguments to raise %r" % cl
            raise self.error(msg, source)

        for rx in cl.unpack():
            self.add_expression(rx)

        self.pseudop_position_of(source)
        self.pseudop_raise(c)

        return None


    @special(_symbol_try)
    def special_try(self, source):

        kid = self.child_context(name="<try>",
                                 declared_at=self.position_of(source))

        with kid as subc:
            subc._helper_special_try(source)
            code = subc.complete()

        self.pseudop_lambda(code)
        self.pseudop_call(0)

        return None


    def _helper_special_try(self, source):

        called_by, (expr, catches) = source

        the_end = self.gen_label()

        has_finally = False
        has_else = False

        normal_catches = []

        self.pseudop_debug("top of _helper_special_try")

        # first, filter our catches down into normal exception
        # matches, finally, and else
        for ca in catches.unpack():
            ex, act = ca

            if not act:
                raise self.error("clause with no body in try", ca)

            if ex is _symbol_finally:
                if has_finally:
                    raise self.error("duplicate finally clause in try", ca)

                has_finally = True
                act_finally = act
                label_finally = self.gen_label()

            elif ex is _symbol_else:
                if has_else:
                    raise self.error("duplicate else clause in try", ca)
                has_else = True
                act_else = act
                label_else = self.gen_label()

            else:
                # this is a normal catch, where ex is a thing to
                # match, and act is the body to execute if it matches.
                normal_catches.append(ca)

        label_next = self.gen_label()

        if has_finally:
            # setup that finally block if we need one
            self.pseudop_setup_finally(label_finally)

        # here's our actual try block
        self.pseudop_setup_except(label_next)
        self.add_expression(expr)
        self.pseudop_debug("after try expression")

        if has_else:
            # the result of the expression is thrown away if we have
            # an else clause. This should be redundant, due to the
            # following pop_block, but let's be tidy
            self.pseudop_pop()
            self.pseudop_pop_block()
            self.pseudop_jump_forward(label_else)

        else:
            # but if there isn't an else clause, then the result of
            # the expression is the real deal. If there was a finally,
            # that will be jumped to.
            self.pseudop_return()
            self.pseudop_pop_block()
            self.pseudop_jump_forward(the_end)

        self.pseudop_debug("before handlers")

        # TOS exception type, TOS-1 exception, TOS-2 backtrace
        for ca in normal_catches:
            ex, act = ca

            # each attempt to match the exception should have us at
            # the TOS,TOS-1,TOS-2 setup
            # PLUS the 3 from an exception block
            self.pseudop_faux_push(7)

            self.pseudop_position_of(ca)
            self.pseudop_label(label_next)

            label_next = self.gen_label()

            self.pseudop_debug("beginning of declared handler")

            if is_pair(ex):
                # The exception is intended to be bound to a local
                # variable. To achieve that, we're going to set up
                # a lambda with that single binding, and stuff out
                # handler code inside of it.

                if not is_proper(ex):
                    raise self.error("non-proper biding in try", ex)

                match, (key, rest) = ex
                if rest:
                    # leftover arguments
                    raise self.error("too many bindings", ex)

                key = str(key)
                self.declare_var(key)

                cleanup = self.gen_label()

                # check if we match. If not, jump to the next catch
                # attempt
                self.pseudop_dup()
                self.add_expression(match)
                self.pseudop_compare_exception()
                self.pseudop_pop_jump_if_false(label_next)

                # okay, we've matched, so we need to bind the
                # exception instance to the key and clear the
                # other exception members off of the stack
                self.pseudop_pop()         # pops the dup'd exc type
                self.pseudop_set_var(key)  # binds the exc instance
                self.pseudop_pop()         # pops the traceback

                # wrap our handler code in a finally block, so
                # that we can delete the key from the local
                # namespace afterwards
                self.pseudop_setup_finally(cleanup)

                # handle the exception, return the result
                self.helper_begin(act)
                self.pseudop_return()
                self.pseudop_faux_pop(4)  # trigger the finally

                # the return triggers the finally block to jump to
                # here. This ensures a value in the key and then
                # deletes it. Necessary just in case the handler
                # code also deleted the key (don't want to try
                # deleting it twice)
                self.pseudop_label(cleanup)
                self.pseudop_faux_push()  # the finally pushes a return
                self.pseudop_const(None)
                self.pseudop_set_var(key)
                self.pseudop_del_var(key)

                # end_finally pops our cleanup block and
                # finishes returning
                self.pseudop_end_finally()
                self.pseudop_return_none()

            else:
                # this is an exception match without a binding
                self.pseudop_dup()
                self.add_expression(ex)
                self.pseudop_compare_exception()
                self.pseudop_pop_jump_if_false(label_next)

                # Now let's throw all that stuff away.
                self.pseudop_pop()
                self.pseudop_pop()
                self.pseudop_pop()

                self.helper_begin(act)
                self.pseudop_return()

            # yay we handled it!
            self.pseudop_pop_except()
            self.pseudop_debug("handled declared exception")
            self.pseudop_jump_forward(the_end)

        # after all the attempts at trying to match the exception, we
        # land here. This is the catch-all fallback, that will
        # re-raise the exception.
        self.pseudop_label(label_next)
        self.pseudop_faux_push(4)
        self.pseudop_debug("restored stack in fall-through")
        self.pseudop_faux_pop(3)
        self.pseudop_end_finally()
        self.pseudop_debug("fall-through exception")

        if has_else:
            # okay, we've arrived at the else handler. Let's run it,
            # and return that value.
            self.pseudop_label(label_else)
            self.pseudop_debug("start of else handler")
            self.helper_begin(act_else)

            # if there is a finally registered, this will trigger it
            # to run (and possibly overwrite the return value)
            self.pseudop_return()
            self.pseudop_debug("end of else handler")

        if has_finally:
            # here's the actual handling of the finally event. This
            # will get jumped to from the returns above, if the
            # finally block was registered.
            self.pseudop_label(the_end)
            self.pseudop_pop_block()

            self.pseudop_const(None)
            self.pseudop_faux_pop()

            # run the handler and overwrite the return value with its
            # result
            self.pseudop_label(label_finally)
            self.pseudop_faux_push(1)  # implicit from the finally block
            self.helper_begin(act_finally)
            self.pseudop_return()

            # and close off the finally block
            self.pseudop_debug("closing off finally")
            self.pseudop_end_finally()

        else:
            self.pseudop_label(the_end)
            self.pseudop_return_none()

        self.pseudop_debug("at the end")

        # no further transformations needed on the passed source code.
        return None


    @special(_symbol_setq)
    def special_setq(self, source):

        called_by, (binding, body) = source

        if not is_symbol(binding):
            raise self.error("assignment must be by symbolic name",
                             cdr(source))

        value, rest = body
        if not is_nil(rest):
            raise self.error("extra values in assignment", source)

        if not is_pair(value):
            self.pseudop_position_of(body)

        self.add_expression(value)
        self.pseudop_set_var(str(binding))

        # set-var calls should evaluate to None
        self.pseudop_const(None)

        # no additional transform needed
        return None


    @special(_symbol_global)
    def special_global(self, source):

        called_by, (binding, rest) = source
        if not is_nil(rest):
            raise self.error("extra values in global lookup", source)

        self.pseudop_position_of(source)
        self.pseudop_get_global(str(binding))

        return None


    @special(_symbol_define_global, _symbol_define)
    def special_define_global(self, source):

        called_by, (binding, body) = source

        self.helper_begin(body)

        assert is_symbol(binding), "define-global with non-symbol binding"

        self.pseudop_position_of(source)
        self.pseudop_define_global(str(binding))

        # define expression evaluates to None
        self.pseudop_const(None)

        return None


    @special(_symbol_define_local)
    def special_define_local(self, source):

        called_by, (binding, body) = source

        self.helper_begin(body)

        assert is_symbol(binding), "define-local with non-symbol binding"

        self.pseudop_position_of(source)
        self.pseudop_define_local(str(binding))

        # define expression evaluates to None
        self.pseudop_const(None)

        return None


    # @special(_symbol_defmacro)
    # def special_defmacro(self, source):

    #     called_by, (namesym, cl) = source
    #     name = str(namesym)

    #     args, body = cl

    #     if is_symbol(args):
    #         args = [str(args)]
    #         varargs = True

    #     elif is_pair(args):
    #         varargs = not is_proper(args)
    #         args = map(str, args.unpack())

    #     else:
    #         msg = "formals must be symbol or pair, not %r" % type(args)
    #         raise self.error(msg, cl)

    #     kid = self.child_context(args=args, varargs=varargs,
    #                              name=name,
    #                              declared_at=self.position_of(source))

    #     with kid as subc:
    #         subc.helper_begin(body)
    #         subc.pseudop_return()
    #         code = subc.complete()

    #     self.pseudop_get_var("macro")
    #     self.pseudop_lambda(code)
    #     self.pseudop_call(1)

    #     self.pseudop_define_global(name)

    #     # defmacro expression evaluates to None
    #     self.pseudop_const(None)

    #     # no additional transform needed
    #     return None


    @special(_symbol_cond)
    def special_cond(self, source):

        called_by, cl = source

        done = self.gen_label()
        label = self.gen_label()

        for test, body in cl.unpack():
            self.pseudop_label(label)
            label = self.gen_label()

            if test is _symbol_else:
                # print(repr(body))
                self.helper_begin(body)
                self.pseudop_jump_forward(done)
                break

            else:
                self.add_expression(test)
                self.pseudop_pop_jump_if_false(label)
                self.helper_begin(body)
                self.pseudop_jump_forward(done)

        else:
            # there was no else statement, so add a catch-all
            self.pseudop_label(label)
            self.pseudop_const(None)

        self.pseudop_label(done)

        return None


    def find_special(self, namesym):
        self.require_active()

        # okay, let's look through the environment by name
        name = str(namesym)
        env = self.env

        try:
            # is it in globals?
            found = env[name]
        except KeyError:
            try:
                # nope, how about in builtins?
                env = env["__builtins__"].__dict__
                found = env[name]

            except KeyError:
                # nope
                found = None

        if found and is_special(found):
            # we found a Macro instance, return the relevant
            # method
            return found
        else:
            # what we found doesn't qualify, throw it away
            return None


<<<<<<< HEAD
def builtin_specials():
    for sym, spec in SpecialCodeSpace.all_specials():
        yield str(sym), spec


def _list_unique_append(l, v):
    if v in l:
        return l.index(v)
=======
def _list_unique_append(onto_list, value):
    # we have to manually loop and use the `is` operator, because the
    # list.index method will match False with 0 and True with 1, which
    # incorrectly collapses consts pools when both values are present

    for index, found in enumerate(onto_list):
        if found is value:
            return index
>>>>>>> f323eb60
    else:
        onto_list.append(value)
        return len(onto_list)


# def op_max_stack(opargs):
#     depth = 0
#
#    for op, args in opargs:
#        effect = op.stack_effect(*args)
#        depth += effect
#        if depth > maxdepth:
#            maxdepth = depth
#
#        if op.hasjrel or op.hasjabs:
#            pass


# def label_graph(pseudops):
#     jump_points = {}

#     for op, args in pseudops:
#         if op is Pseudop.LABEL:
#             labal = args[0]
#             point = jump_points.get(label)
#             if point is None:
#                 point = []
#                 jump_points[label] = point

#             current_point = point


def max_stack(pseudops):
    """
    Calculates the maximum stack size from the pseudo operations. This
    function is total crap, but it's good enough for now.
    """

    maxc = 0
    stac = 0
    at_label = {}

    def push(by=1):
        nonlocal maxc, stac
        stac += by
        if stac > maxc:
            maxc = stac

    def pop(by=1):
        nonlocal stac
        stac -= by
        if stac < 0:
            print("SHIT BROKE")
            print(pseudops)
        assert (stac >= 0), "max_stack counter underrun"

    # print("max_stack()")
    for op, *args in pseudops:
        # print(op, args, stac, maxc)

        if op is Pseudop.POSITION:
            pass

        elif op is Pseudop.DEBUG_STACK:
            print(" ".join(map(str, args)), "max:", maxc, "current:", stac)

        elif op is Pseudop.CALL:
            pop(args[0])

        elif op is Pseudop.CONST:
            push()

        elif op in (Pseudop.GET_VAR,
                    Pseudop.GET_GLOBAL):
            push()

        elif op is Pseudop.SET_VAR:
            pop()

        elif op is Pseudop.DELETE_VAR:
            pass

        elif op in (Pseudop.GET_ATTR,
                    Pseudop.UNARY_POSITIVE,
                    Pseudop.UNARY_NEGATIVE,
                    Pseudop.UNARY_NOT,
                    Pseudop.UNARY_INVERT,
                    Pseudop.ITER):
            pop()
            push()

        elif op is Pseudop.SET_ATTR:
            pop(2)

        elif op is Pseudop.DUP:
            push()

        elif op in (Pseudop.DEFINE_GLOBAL,
                    Pseudop.DEFINE_LOCAL):
            pop()

        elif op is Pseudop.POP:
            pop()

        elif op is Pseudop.LAMBDA:
            a = len(args[0].co_freevars)
            if a:
                push(a)
                pop(a)
            push(2)
            pop(2)
            push()

        elif op is Pseudop.RET_VAL:
            pop()

        elif op in (Pseudop.JUMP,
                    Pseudop.JUMP_FORWARD):
            at_label[args[0]] = stac

        elif op is Pseudop.LABEL:
            stac = at_label.get(args[0], stac)

        elif op in (Pseudop.POP_JUMP_IF_TRUE,
                    Pseudop.POP_JUMP_IF_FALSE):
            pop()
            at_label[args[0]] = stac

        elif op is Pseudop.CALL_VARARGS:
            # TODO: need to revamp CALL_VARARGS to act on an optional
            # kwargs as well
            pop()

        elif op in (Pseudop.BUILD_TUPLE,
                    Pseudop.BUILD_TUPLE_UNPACK):
            pop(args[0])
            push()

        elif op in (Pseudop.SETUP_EXCEPT,
                    Pseudop.SETUP_WITH,
                    Pseudop.SETUP_FINALLY):
            push(4)

        elif op in (Pseudop.POP_BLOCK,
                    Pseudop.POP_EXCEPT):

            pop(4)

        elif op is Pseudop.WITH_CLEANUP_START:
            push(4)

        elif op is Pseudop.WITH_CLEANUP_FINISH:
            pop(4)

        elif op is Pseudop.END_FINALLY:
            pop(1)

        elif op in (Pseudop.COMPARE_OP,
                    Pseudop.BINARY_ADD,
                    Pseudop.BINARY_SUBTRACT):
            pop(2)
            push()

        elif op is Pseudop.RAISE:
            pop(args[0])

        elif op is Pseudop.FAUX_PUSH:
            push(args[0])

        elif op in (Pseudop.ROT_THREE,
                    Pseudop.ROT_TWO):
            pass

        else:
            assert False, "unknown pseudop %r" % op

    assert (stac == 0), "%i left-over stack items" % stac
    return maxc


def lnt_compile(lnt, firstline=None):
    # print("lnt_compile")
    # print( "lnt:", lnt)
    # print( "firstline:", firstline)

    if not lnt:
        return (1 if firstline is None else firstline), b''

    firstline = lnt[0][1] if firstline is None else firstline
    gathered = []

    # print( "firstline:", firstline)

    prev_offset = 0
    prev_line = firstline

    for offset, line, _col in lnt:
        if gathered and line == prev_line:
            continue

        d_offset = (offset - prev_offset)
        d_line = (line - prev_line)

        d_offset &= 0xff

        if d_line < 0:
            if (3, 6) <= version_info:
                # in version 3.6 and beyond, negative line numbers
                # work fine, so a CALL_FUNCTION can correctly state
                # that it happens at line it started on, rather than
                # on the line it closes at
                pass
            else:
                # before version 3.6, negative relative line numbers
                # weren't possible. Thus the line of a CALL_FUNCTION
                # is the line it closes on, rather than the line it
                # begins on. So we'll skip this lnt entry.
                continue

        if d_line < -128 or d_line > 127:
            dd_line = (d_line >> 8) & 0xff
            gathered.append(bytes([d_offset, dd_line]))

        d_line &= 0xff
        gathered.append(bytes([d_offset, d_line]))

        prev_offset = offset
        prev_line = line

    res = firstline, b''.join(gathered)
    # print("result:", res)
    return res


def label_generator(formatstr="label_%04i"):
    counter = 0

    def gen_label():
        nonlocal counter
        counter += 1
        return formatstr % counter

    return gen_label


@contextmanager
def temporary_specials(env, **kwds):
    specs = dict((key, TemporarySpecial(value, name=key))
                 for key, value in kwds.items())

    unset = object()
    try:
        old = dict((key, env.get(key, unset)) for key in specs.keys())
        env.update(specs)
        yield

    except Exception:
        raise

    finally:
        for value in specs.values():
            value.expire()

        for key, value in old.items():
            if value is unset:
                del env[key]
            else:
                env[key] = value


<<<<<<< HEAD
def compile_from_ast(astree, env, filename=None):
    positions = {}
=======
class TemporarySpecial(Special):
    def expire(self):
        self.special = self.__dead__

    def __dead__(self):
        raise Exception("temporary special invoked outside of its limits")


class Macro(Special):
    def __init__(self, fun, name=None):
        self.expand = fun
        self.__name__ = name or fun.__name__
        self.__doc__ = fun.__doc__

    def special(self, _env, source):
        called_by, cl = source
        return self.expand(*cl.unpack())

    def __repr__(self):
        return "<macro %s>" % self.__name__


def macro(fun):
    if is_macro(fun):
        return fun
    else:
        return Macro(fun)


def is_macro(value):
    return isinstance(value, Macro)


def builtin_specials():
    def gen_wrapper(meth):
        @wraps(meth)
        def invoke_special(env, cl):
            compiler = env.get("__compiler__", None)
            if not compiler:
                raise Exception("special invoked without active compiler")
            return meth(compiler, cl)

        return invoke_special

    for sym, meth in SpecialCodeSpace.all_specials():
        yield str(sym), Special(gen_wrapper(meth), name=sym)


def iter_compile(source, env, filename=None, reader=None):

    if isinstance(source, str):
        source = source_str(source)

    elif isinstance(source, IOBase):
        source = source_stream(source)
>>>>>>> f323eb60

    if reader is None:
        reader = default_reader

    factory = code_space_for_version(version_info)
    if not factory:
        raise UnsupportedVersion(version_info)

    positions = source.positions

    env["__stream__"] = source
    env["__reader__"] = reader
    env["read"] = reader.read

    while True:
        codespace = factory(filename=filename, positions=positions)
        with codespace.activate(env):
            assert(env.get("__compiler__") == codespace)

            # read until EOF
            expr = reader.read(source)
            if expr is None:
                break

            # compile
            codespace.add_expression_with_return(expr)
            code = codespace.complete()
        yield code


#
# The end.<|MERGE_RESOLUTION|>--- conflicted
+++ resolved
@@ -19,12 +19,8 @@
 from abc import ABCMeta, abstractmethod
 from contextlib import contextmanager
 from enum import Enum
-<<<<<<< HEAD
 from functools import partial, reduce, wraps
-=======
-from functools import partial, wraps
 from io import StringIO, IOBase
->>>>>>> f323eb60
 from itertools import count
 from platform import python_implementation
 from sys import version_info
@@ -269,7 +265,6 @@
 _symbol_try = symbol("try")
 _symbol_else = symbol("else")
 _symbol_finally = symbol("finally")
-<<<<<<< HEAD
 _symbol_and = symbol("and")
 _symbol_or = symbol("or")
 _symbol_not = symbol("not")
@@ -301,12 +296,10 @@
 _symbol_div_ = symbol("divide")
 _symbol_floordiv = symbol("//")
 _symbol_floordiv_ = symbol("floor-divide")
-=======
 _symbol_None = symbol("None")
 _symbol_True = symbol("True")
 _symbol_False = symbol("False")
 _symbol_ellipsis = symbol("...")
->>>>>>> f323eb60
 
 
 class CodeSpace(metaclass=ABCMeta):
@@ -1147,13 +1140,8 @@
 
 
     def error(self, message, source):
-<<<<<<< HEAD
-        return SpecialSyntaxError(message, self.filename,
-                                  self.position_of(source))
-=======
         return SpecialSyntaxError(message, self.position_of(source),
                                   filename=self.filename)
->>>>>>> f323eb60
 
 
     @special(_symbol_doc)
@@ -2396,16 +2384,6 @@
             return None
 
 
-<<<<<<< HEAD
-def builtin_specials():
-    for sym, spec in SpecialCodeSpace.all_specials():
-        yield str(sym), spec
-
-
-def _list_unique_append(l, v):
-    if v in l:
-        return l.index(v)
-=======
 def _list_unique_append(onto_list, value):
     # we have to manually loop and use the `is` operator, because the
     # list.index method will match False with 0 and True with 1, which
@@ -2414,7 +2392,6 @@
     for index, found in enumerate(onto_list):
         if found is value:
             return index
->>>>>>> f323eb60
     else:
         onto_list.append(value)
         return len(onto_list)
@@ -2685,10 +2662,6 @@
                 env[key] = value
 
 
-<<<<<<< HEAD
-def compile_from_ast(astree, env, filename=None):
-    positions = {}
-=======
 class TemporarySpecial(Special):
     def expire(self):
         self.special = self.__dead__
@@ -2723,18 +2696,8 @@
 
 
 def builtin_specials():
-    def gen_wrapper(meth):
-        @wraps(meth)
-        def invoke_special(env, cl):
-            compiler = env.get("__compiler__", None)
-            if not compiler:
-                raise Exception("special invoked without active compiler")
-            return meth(compiler, cl)
-
-        return invoke_special
-
     for sym, meth in SpecialCodeSpace.all_specials():
-        yield str(sym), Special(gen_wrapper(meth), name=sym)
+        yield str(sym), meth
 
 
 def iter_compile(source, env, filename=None, reader=None):
@@ -2744,7 +2707,6 @@
 
     elif isinstance(source, IOBase):
         source = source_stream(source)
->>>>>>> f323eb60
 
     if reader is None:
         reader = default_reader
