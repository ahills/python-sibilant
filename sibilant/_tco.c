--- conflicted
+++ resolved
@@ -404,10 +404,7 @@
     DEBUGMSG("     =", NULL);
 
     PyErr_Clear();
-<<<<<<< HEAD
-  }
-=======
->>>>>>> 94c1ddfd
+  }
 
   return res;
 }
@@ -428,26 +425,15 @@
   if ((tmp == (PyObject *) &FunctionTrampolineType) ||
       (tmp == (PyObject *) &MethodTrampolineType)) {
 
-<<<<<<< HEAD
-    fun = ((Trampoline *) fun)->tco_original;
-=======
     // it's a trampoline, so we'll tailcall using the original
     // function if it allows it.
     fun = ((Trampoline *) fun)->tco_original;
     Py_INCREF(fun);
 
   } else {
->>>>>>> 94c1ddfd
-    Py_INCREF(fun);
-
-  } else {
     tmp = _getattro(fun, _tco_enable);
     if (tmp == NULL) {
-<<<<<<< HEAD
       Py_INCREF(fun);
-=======
-      // _tco_enable was unset, default False, return original fun
->>>>>>> 94c1ddfd
       return fun;
 
     } else if (PyObject_IsTrue(tmp)) {
@@ -456,14 +442,9 @@
 
       tmp = _getattro(fun, _tco_original);
       if (tmp) {
-<<<<<<< HEAD
         fun = tmp;
       } else {
         Py_INCREF(fun);
-=======
-	Py_DECREF(fun);
-	fun = tmp;
->>>>>>> 94c1ddfd
       }
 
     } else {
@@ -496,20 +477,6 @@
     return NULL;
   }
 
-<<<<<<< HEAD
-  // tmp = getattr(fun, "_tco_original", fun)
-  tmp = _getattro(fun, _tco_original);
-  if (unlikely(tmp)) {
-    fun = tmp;
-  } else {
-    Py_INCREF(fun);
-  }
-
-  tramp = PyObject_New(Trampoline, &FunctionTrampolineType);
-  if (unlikely(! tramp)) {
-    Py_DECREF(fun);
-    return NULL;
-=======
   tramp = PyObject_New(Trampoline, &FunctionTrampolineType);
   if (unlikely(! tramp))
     return NULL;
@@ -520,7 +487,6 @@
     fun = tmp;
   } else {
     Py_INCREF(fun);
->>>>>>> 94c1ddfd
   }
 
   tramp->tco_original = fun;
