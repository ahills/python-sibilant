--- conflicted
+++ resolved
@@ -30,10 +30,7 @@
 ext_tco = Extension(
     name = "sibilant._tco",
     sources = ["sibilant/_tco.c"],
-<<<<<<< HEAD
-=======
     include_dirs = ["include"],
->>>>>>> c248080c
     extra_compile_args=["--std=c99", "-g"],
 )
 
